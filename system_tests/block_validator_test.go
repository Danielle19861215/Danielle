// Copyright 2021-2022, Offchain Labs, Inc.
// For license information, see https://github.com/nitro/blob/master/LICENSE

// race detection makes things slow and miss timeouts
//go:build !race
// +build !race

package arbtest

import (
	"context"
	"math/big"
	"testing"
	"time"

	"github.com/ethereum/go-ethereum"
	"github.com/ethereum/go-ethereum/common"
	"github.com/ethereum/go-ethereum/core/types"
	"github.com/ethereum/go-ethereum/core/vm"

	"github.com/offchainlabs/nitro/arbnode"
	"github.com/offchainlabs/nitro/arbos/l2pricing"
	"github.com/offchainlabs/nitro/arbutil"
	"github.com/offchainlabs/nitro/execution/gethexec"
	"github.com/offchainlabs/nitro/solgen/go/precompilesgen"
)

type workloadType uint

const (
	ethSend workloadType = iota
	smallContract
	depleteGas
	upgradeArbOs
)

func testBlockValidatorSimple(t *testing.T, dasModeString string, workloadLoops int, workload workloadType, arbitrator bool) {
	t.Parallel()
	ctx, cancel := context.WithCancel(context.Background())
	defer cancel()

	chainConfig, l1NodeConfigA, lifecycleManager, _, dasSignerKey := setupConfigWithDAS(t, ctx, dasModeString)
	defer lifecycleManager.StopAndWaitUntil(time.Second)
	if workload == upgradeArbOs {
		chainConfig.ArbitrumChainParams.InitialArbOSVersion = 10
	}

	var delayEvery int
	if workloadLoops > 1 {
		l1NodeConfigA.BatchPoster.MaxDelay = time.Millisecond * 500
		delayEvery = workloadLoops / 3
	}

	builder := NewNodeBuilder(ctx).DefaultConfig(t, true)
	builder.nodeConfig = l1NodeConfigA
	builder.chainConfig = chainConfig
	builder.L2Info = nil
	cleanup := builder.Build(t)
	defer cleanup()

	authorizeDASKeyset(t, ctx, dasSignerKey, builder.L1Info, builder.L1.Client)

	validatorConfig := arbnode.ConfigDefaultL1NonSequencerTest()
	validatorConfig.BlockValidator.Enable = true
	validatorConfig.DataAvailability = l1NodeConfigA.DataAvailability
	validatorConfig.DataAvailability.RPCAggregator.Enable = false
	AddDefaultValNode(t, ctx, validatorConfig, !arbitrator)
	testClientB, cleanupB := builder.Build2ndNode(t, &SecondNodeParams{nodeConfig: validatorConfig})
	defer cleanupB()
	builder.L2Info.GenerateAccount("User2")

	perTransfer := big.NewInt(1e12)

	if workload != upgradeArbOs {
		for i := 0; i < workloadLoops; i++ {
			var tx *types.Transaction

			if workload == ethSend {
				tx = builder.L2Info.PrepareTx("Owner", "User2", builder.L2Info.TransferGas, perTransfer, nil)
			} else {
				var contractCode []byte
				var gas uint64

				if workload == smallContract {
					contractCode = []byte{byte(vm.PUSH0)}
					contractCode = append(contractCode, byte(vm.PUSH0))
					contractCode = append(contractCode, byte(vm.PUSH1))
					contractCode = append(contractCode, 8) // the prelude length
					contractCode = append(contractCode, byte(vm.PUSH0))
					contractCode = append(contractCode, byte(vm.CODECOPY))
					contractCode = append(contractCode, byte(vm.PUSH0))
					contractCode = append(contractCode, byte(vm.RETURN))
					basefee := builder.L2.GetBaseFee(t)
					var err error
					gas, err = builder.L2.Client.EstimateGas(ctx, ethereum.CallMsg{
						From:     builder.L2Info.GetAddress("Owner"),
						GasPrice: basefee,
						Value:    big.NewInt(0),
						Data:     contractCode,
					})
					Require(t, err)
				} else {
					contractCode = []byte{0x5b} // JUMPDEST
					for i := 0; i < 20; i++ {
						contractCode = append(contractCode, 0x60, 0x00, 0x60, 0x00, 0x52) // PUSH1 0 MSTORE
					}
					contractCode = append(contractCode, 0x60, 0x00, 0x56) // JUMP
					gas = builder.L2Info.TransferGas*2 + l2pricing.InitialPerBlockGasLimitV6
				}
				tx = builder.L2Info.PrepareTxTo("Owner", nil, gas, common.Big0, contractCode)
			}

			err := builder.L2.Client.SendTransaction(ctx, tx)
			Require(t, err)
			_, err = builder.L2.EnsureTxSucceeded(tx)
			if workload != depleteGas {
				Require(t, err)
			}
			if delayEvery > 0 && i%delayEvery == (delayEvery-1) {
				<-time.After(time.Second)
			}
		}
	} else {
		auth := builder.L2Info.GetDefaultTransactOpts("Owner", ctx)
		// make auth a chain owner
		arbDebug, err := precompilesgen.NewArbDebug(common.HexToAddress("0xff"), builder.L2.Client)
		Require(t, err)
		tx, err := arbDebug.BecomeChainOwner(&auth)
		Require(t, err)
		_, err = builder.L2.EnsureTxSucceeded(tx)
		Require(t, err)
		arbOwner, err := precompilesgen.NewArbOwner(common.HexToAddress("0x70"), builder.L2.Client)
		Require(t, err)
		tx, err = arbOwner.ScheduleArbOSUpgrade(&auth, 11, 0)
		Require(t, err)
		_, err = builder.L2.EnsureTxSucceeded(tx)
		Require(t, err)

		tx = builder.L2Info.PrepareTxTo("Owner", nil, builder.L2Info.TransferGas, perTransfer, []byte{byte(vm.PUSH0)})
		err = builder.L2.Client.SendTransaction(ctx, tx)
		Require(t, err)
		_, err = builder.L2.EnsureTxSucceeded(tx)
		Require(t, err)
	}

	if workload != depleteGas {
		delayedTx := builder.L2Info.PrepareTx("Owner", "User2", 30002, perTransfer, nil)
		builder.L1.SendWaitTestTransactions(t, []*types.Transaction{
			WrapL2ForDelayed(t, delayedTx, builder.L1Info, "User", 100000),
		})
		// give the inbox reader a bit of time to pick up the delayed message
		time.Sleep(time.Millisecond * 500)

		// sending l1 messages creates l1 blocks.. make enough to get that delayed inbox message in
		for i := 0; i < 30; i++ {
			builder.L1.SendWaitTestTransactions(t, []*types.Transaction{
				builder.L1Info.PrepareTx("Faucet", "User", 30000, big.NewInt(1e12), nil),
			})
		}

<<<<<<< HEAD
		_, err := WaitForTx(ctx, l2clientB, delayedTx.Hash(), time.Second*25)
=======
		_, err := WaitForTx(ctx, testClientB.Client, delayedTx.Hash(), time.Second*5)
>>>>>>> e0e9a88d
		Require(t, err)
	}

	if workload == ethSend {
		l2balance, err := testClientB.Client.BalanceAt(ctx, builder.L2Info.GetAddress("User2"), nil)
		Require(t, err)

		expectedBalance := new(big.Int).Mul(perTransfer, big.NewInt(int64(workloadLoops+1)))
		if l2balance.Cmp(expectedBalance) != 0 {
			Fatal(t, "Unexpected balance:", l2balance)
		}
	}

	lastBlock, err := testClientB.Client.BlockByNumber(ctx, nil)
	Require(t, err)
	for {
		usefulBlock := false
		for _, tx := range lastBlock.Transactions() {
			if tx.Type() != types.ArbitrumInternalTxType {
				usefulBlock = true
				break
			}
		}
		if usefulBlock {
			break
		}
		lastBlock, err = testClientB.Client.BlockByHash(ctx, lastBlock.ParentHash())
		Require(t, err)
	}
	t.Log("waiting for block: ", lastBlock.NumberU64())
	timeout := getDeadlineTimeout(t, time.Minute*10)
	// messageindex is same as block number here
	if !testClientB.ConsensusNode.BlockValidator.WaitForPos(t, ctx, arbutil.MessageIndex(lastBlock.NumberU64()), timeout) {
		Fatal(t, "did not validate all blocks")
	}
	gethExec, ok := testClientB.ConsensusNode.Execution.(*gethexec.ExecutionNode)
	if !ok {
		t.Fail()
	}
	gethExec.Recorder.TrimAllPrepared(t)
	finalRefCount := gethExec.Recorder.RecordingDBReferenceCount()
	lastBlockNow, err := testClientB.Client.BlockByNumber(ctx, nil)
	Require(t, err)
	// up to 3 extra references: awaiting validation, recently valid, lastValidatedHeader
	largestRefCount := lastBlockNow.NumberU64() - lastBlock.NumberU64() + 3
	if finalRefCount < 0 || finalRefCount > int64(largestRefCount) {
		Fatal(t, "unexpected refcount:", finalRefCount)
	}
}

func TestBlockValidatorSimpleOnchainUpgradeArbOs(t *testing.T) {
	testBlockValidatorSimple(t, "onchain", 1, upgradeArbOs, true)
}

func TestBlockValidatorSimpleOnchain(t *testing.T) {
	testBlockValidatorSimple(t, "onchain", 1, ethSend, true)
}

func TestBlockValidatorSimpleLocalDAS(t *testing.T) {
	testBlockValidatorSimple(t, "files", 1, ethSend, true)
}

func TestBlockValidatorSimpleJITOnchain(t *testing.T) {
	testBlockValidatorSimple(t, "files", 8, smallContract, false)
}<|MERGE_RESOLUTION|>--- conflicted
+++ resolved
@@ -158,11 +158,7 @@
 			})
 		}
 
-<<<<<<< HEAD
-		_, err := WaitForTx(ctx, l2clientB, delayedTx.Hash(), time.Second*25)
-=======
-		_, err := WaitForTx(ctx, testClientB.Client, delayedTx.Hash(), time.Second*5)
->>>>>>> e0e9a88d
+		_, err := WaitForTx(ctx, testClientB.Client, delayedTx.Hash(), time.Second*30)
 		Require(t, err)
 	}
 
