package gethexec

import (
	"context"
	"encoding/binary"
	"fmt"
	"sync"
	"testing"
	"time"

	"github.com/ethereum/go-ethereum/core"
	"github.com/ethereum/go-ethereum/core/state"
	"github.com/ethereum/go-ethereum/core/types"
	"github.com/ethereum/go-ethereum/log"
	"github.com/ethereum/go-ethereum/params"
	"github.com/offchainlabs/nitro/arbos"
	"github.com/offchainlabs/nitro/arbos/arbosState"
	"github.com/offchainlabs/nitro/arbos/arbostypes"
	"github.com/offchainlabs/nitro/arbos/l1pricing"
	"github.com/offchainlabs/nitro/arbutil"
	"github.com/offchainlabs/nitro/consensus"
	"github.com/offchainlabs/nitro/execution"
	"github.com/offchainlabs/nitro/util/containers"
	"github.com/offchainlabs/nitro/util/sharedmetrics"
	"github.com/offchainlabs/nitro/util/stopwaiter"
	"github.com/pkg/errors"
)

type ExecutionEngine struct {
	stopwaiter.StopWaiter

	bc        *core.BlockChain
	consensus consensus.FullConsensusClient
	recorder  *BlockRecorder

	resequenceChan    chan []*arbostypes.MessageWithMetadata
	createBlocksMutex sync.Mutex

	newBlockNotifier chan struct{}
	latestBlockMutex sync.Mutex
	latestBlock      *types.Block

	nextScheduledVersionCheck time.Time // protected by the createBlocksMutex

	reorgSequencing bool
}

func NewExecutionEngine(bc *core.BlockChain, consensus consensus.FullConsensusClient) (*ExecutionEngine, error) {
	return &ExecutionEngine{
		bc:               bc,
		consensus:        consensus,
		resequenceChan:   make(chan []*arbostypes.MessageWithMetadata),
		newBlockNotifier: make(chan struct{}, 1),
	}, nil
}

func (s *ExecutionEngine) SetRecorder(recorder *BlockRecorder) {
	if s.Started() {
		panic("trying to set recorder after start")
	}
	if s.recorder != nil {
		panic("trying to set recorder policy when already set")
	}
	s.recorder = recorder
}

func (s *ExecutionEngine) EnableReorgSequencing() {
	if s.Started() {
		panic("trying to enable reorg sequencing after start")
	}
	if s.reorgSequencing {
		panic("trying to enable reorg sequencing when already set")
	}
	s.reorgSequencing = true
}

func (s *ExecutionEngine) SetTransactionStreamer(consensus consensus.FullConsensusClient) error {
	if s.Started() {
		return errors.New("trying to set transaction consensus after start")
	}
	if s.consensus != nil {
		return errors.New("trying to set transaction consensus when already set")
	}
	s.consensus = consensus
	return nil
}

func (s *ExecutionEngine) GetBatchFetcher() consensus.BatchFetcher {
	return s.consensus
}

func (s *ExecutionEngine) Reorg(count arbutil.MessageIndex, newMessages []arbostypes.MessageWithMetadata, oldMessages []*arbostypes.MessageWithMetadata) containers.PromiseInterface[struct{}] {
	promise := containers.NewPromise[struct{}](nil)
	promise.ProduceError(s.reorg(count, newMessages, oldMessages))
	return &promise
}

func (s *ExecutionEngine) reorg(count arbutil.MessageIndex, newMessages []arbostypes.MessageWithMetadata, oldMessages []*arbostypes.MessageWithMetadata) error {
	if count == 0 {
		return errors.New("cannot reorg out genesis")
	}
	s.createBlocksMutex.Lock()
	resequencing := false
	defer func() {
		// if we are resequencing old messages - don't release the lock
		// lock will be relesed by thread listening to resequenceChan
		if !resequencing {
			s.createBlocksMutex.Unlock()
		}
	}()
	blockNum := s.MessageIndexToBlockNumber(count - 1)
	// We can safely cast blockNum to a uint64 as it comes from MessageCountToBlockNumber
	targetBlock := s.bc.GetBlockByNumber(uint64(blockNum))
	if targetBlock == nil {
		log.Warn("reorg target block not found", "block", blockNum)
		return nil
	}

	err := s.bc.ReorgToOldBlock(targetBlock)
	if err != nil {
		return err
	}
	for i := range newMessages {
		err := s.digestMessageWithBlockMutex(count+arbutil.MessageIndex(i), &newMessages[i])
		if err != nil {
			return err
		}
	}
	if s.recorder != nil {
		s.recorder.ReorgTo(targetBlock.Header())
	}
	if len(oldMessages) > 0 {
		s.resequenceChan <- oldMessages
		resequencing = true
	}
	return nil
}

func (s *ExecutionEngine) getCurrentHeader() (*types.Header, error) {
	currentBlock := s.bc.CurrentBlock()
	if currentBlock == nil {
		return nil, errors.New("failed to get current block")
	}
	return currentBlock.Header(), nil
}

func (s *ExecutionEngine) HeadMessageNumber() containers.PromiseInterface[arbutil.MessageIndex] {
<<<<<<< HEAD
	return containers.NewReadyPromise[arbutil.MessageIndex](s.BlockNumberToMessageIndex(s.bc.CurrentHeader().Number.Uint64()))
=======
	currentHeader, err := s.getCurrentHeader()
	if err != nil {
		return containers.NewReadyPromise[arbutil.MessageIndex](0, err)
	}
	return containers.NewReadyPromise[arbutil.MessageIndex](s.BlockNumberToMessageIndex(currentHeader.Number.Uint64()))
>>>>>>> 8eed5a99
}

func (s *ExecutionEngine) HeadMessageNumberSync(t *testing.T) containers.PromiseInterface[arbutil.MessageIndex] {
	s.createBlocksMutex.Lock()
	defer s.createBlocksMutex.Unlock()
	return s.HeadMessageNumber()
}

func (s *ExecutionEngine) NextDelayedMessageNumber() containers.PromiseInterface[uint64] {
	currentHeader, err := s.getCurrentHeader()
	return containers.NewReadyPromise[uint64](currentHeader.Nonce.Uint64(), err)
}

func messageFromTxes(header *arbostypes.L1IncomingMessageHeader, txes types.Transactions, txErrors []error) (*arbostypes.L1IncomingMessage, error) {
	var l2Message []byte
	if len(txes) == 1 && txErrors[0] == nil {
		txBytes, err := txes[0].MarshalBinary()
		if err != nil {
			return nil, err
		}
		l2Message = append(l2Message, arbos.L2MessageKind_SignedTx)
		l2Message = append(l2Message, txBytes...)
	} else {
		l2Message = append(l2Message, arbos.L2MessageKind_Batch)
		sizeBuf := make([]byte, 8)
		for i, tx := range txes {
			if txErrors[i] != nil {
				continue
			}
			txBytes, err := tx.MarshalBinary()
			if err != nil {
				return nil, err
			}
			binary.BigEndian.PutUint64(sizeBuf, uint64(len(txBytes)+1))
			l2Message = append(l2Message, sizeBuf...)
			l2Message = append(l2Message, arbos.L2MessageKind_SignedTx)
			l2Message = append(l2Message, txBytes...)
		}
	}
	return &arbostypes.L1IncomingMessage{
		Header: header,
		L2msg:  l2Message,
	}, nil
}

// The caller must hold the createBlocksMutex
func (s *ExecutionEngine) resequenceReorgedMessages(ctx context.Context, messages []*arbostypes.MessageWithMetadata) {
	if !s.reorgSequencing {
		return
	}

	log.Info("Trying to resequence messages", "number", len(messages))
	lastBlockHeader, err := s.getCurrentHeader()
	if err != nil {
		log.Error("block header not found during resequence", "err", err)
		return
	}

	nextDelayedSeqNum := lastBlockHeader.Nonce.Uint64()

	for _, msg := range messages {
		// Check if the message is non-nil just to be safe
		if msg == nil || msg.Message == nil || msg.Message.Header == nil {
			continue
		}
		header := msg.Message.Header
		if header.RequestId != nil {
			delayedSeqNum := header.RequestId.Big().Uint64()
			if delayedSeqNum != nextDelayedSeqNum {
				log.Info("not resequencing delayed message due to unexpected index", "expected", nextDelayedSeqNum, "found", delayedSeqNum)
				continue
			}
			_, err := s.sequencerWrapper(ctx, func(ctx context.Context) (*types.Block, error) {
				return s.sequenceDelayedMessageWithBlockMutex(ctx, msg.Message, delayedSeqNum)
			})
			if err != nil {
				log.Error("failed to re-sequence old delayed message removed by reorg", "err", err)
			}
			nextDelayedSeqNum += 1
			continue
		}
		if header.Kind != arbostypes.L1MessageType_L2Message || header.Poster != l1pricing.BatchPosterAddress {
			// This shouldn't exist?
			log.Warn("skipping non-standard sequencer message found from reorg", "header", header)
			continue
		}
		// We don't need a batch fetcher as this is an L2 message
		txes, err := arbos.ParseL2Transactions(msg.Message, s.bc.Config().ChainID, nil)
		if err != nil {
			log.Warn("failed to parse sequencer message found from reorg", "err", err)
			continue
		}
		hooks := arbos.NoopSequencingHooks()
		hooks.DiscardInvalidTxsEarly = true
		_, err = s.sequenceTransactionsWithBlockMutex(msg.Message.Header, txes, hooks)
		if err != nil {
			log.Error("failed to re-sequence old user message removed by reorg", "err", err)
			return
		}
	}
}

func (s *ExecutionEngine) sequencerWrapper(ctx context.Context, sequencerFunc func(ctx context.Context) (*types.Block, error)) (*types.Block, error) {
	attempts := 0
	for {
		if ctx.Err() != nil {
			return nil, ctx.Err()
		}
		block, err := sequencerFunc(ctx)
		if !errors.Is(err, consensus.ErrSequencerInsertLockTaken) {
			return block, err
		}
		// We got SequencerInsertLockTaken
		// option 1: there was a race, we are no longer main sequencer
		_, chosenErr := s.consensus.ExpectChosenSequencer().Await(ctx)
		if chosenErr != nil {
			return nil, chosenErr
		}
		// option 2: we are in a test without very orderly sequencer coordination
		if !s.bc.Config().ArbitrumChainParams.AllowDebugPrecompiles {
			// option 3: something weird. send warning
			log.Warn("sequence transactions: insert lock takent", "attempts", attempts)
		}
		// options 2/3 fail after too many attempts
		attempts++
		if attempts > 20 {
			return nil, err
		}
		<-time.After(time.Millisecond * 100)
	}
}

func (s *ExecutionEngine) SequenceTransactions(ctx context.Context, header *arbostypes.L1IncomingMessageHeader, txes types.Transactions, hooks *arbos.SequencingHooks) (*types.Block, error) {
	return s.sequencerWrapper(ctx, func(ctx context.Context) (*types.Block, error) {
		s.createBlocksMutex.Lock()
		defer s.createBlocksMutex.Unlock()
		hooks.TxErrors = nil
		return s.sequenceTransactionsWithBlockMutex(header, txes, hooks)
	})
}

func (s *ExecutionEngine) sequenceTransactionsWithBlockMutex(header *arbostypes.L1IncomingMessageHeader, txes types.Transactions, hooks *arbos.SequencingHooks) (*types.Block, error) {
	lastBlockHeader, err := s.getCurrentHeader()
	if err != nil {
		return nil, err
	}

	statedb, err := s.bc.StateAt(lastBlockHeader.Root)
	if err != nil {
		return nil, err
	}

	delayedMessagesRead := lastBlockHeader.Nonce.Uint64()

	startTime := time.Now()
	block, receipts, err := arbos.ProduceBlockAdvanced(
		header,
		txes,
		delayedMessagesRead,
		lastBlockHeader,
		statedb,
		s.bc,
		s.bc.Config(),
		hooks,
	)
	if err != nil {
		return nil, err
	}
	blockCalcTime := time.Since(startTime)
	if len(hooks.TxErrors) != len(txes) {
		return nil, fmt.Errorf("unexpected number of error results: %v vs number of txes %v", len(hooks.TxErrors), len(txes))
	}

	if len(receipts) == 0 {
		return nil, nil
	}

	allTxsErrored := true
	for _, err := range hooks.TxErrors {
		if err == nil {
			allTxsErrored = false
			break
		}
	}
	if allTxsErrored {
		return nil, nil
	}

	msg, err := messageFromTxes(header, txes, hooks.TxErrors)
	if err != nil {
		return nil, err
	}

	msgWithMeta := arbostypes.MessageWithMetadata{
		Message:             msg,
		DelayedMessagesRead: delayedMessagesRead,
	}

	pos, err := s.BlockNumberToMessageIndex(lastBlockHeader.Number.Uint64() + 1)
	if err != nil {
		return nil, err
	}

	_, err = s.consensus.WriteMessageFromSequencer(pos, msgWithMeta).Await(s.GetContext())
	if err != nil {
		return nil, err
	}

	// Only write the block after we've written the messages, so if the node dies in the middle of this,
	// it will naturally recover on startup by regenerating the missing block.
	err = s.appendBlock(block, statedb, receipts, blockCalcTime)
	if err != nil {
		return nil, err
	}

	return block, nil
}

func (s *ExecutionEngine) SequenceDelayedMessage(message *arbostypes.L1IncomingMessage, delayedSeqNum uint64) containers.PromiseInterface[struct{}] {
	return stopwaiter.LaunchPromiseThread[struct{}](&s.StopWaiterSafe, func(ctx context.Context) (struct{}, error) {
		_, err := s.sequencerWrapper(ctx, func(ctx context.Context) (*types.Block, error) {
			s.createBlocksMutex.Lock()
			defer s.createBlocksMutex.Unlock()
			return s.sequenceDelayedMessageWithBlockMutex(ctx, message, delayedSeqNum)
		})
		return struct{}{}, err
	})
}

<<<<<<< HEAD
func (s *ExecutionEngine) sequenceDelayedMessageWithBlockMutex(ctx context.Context, message *arbostypes.L1IncomingMessage, delayedSeqNum uint64) (*types.Block, error) {
	currentHeader := s.bc.CurrentBlock().Header()
=======
func (s *ExecutionEngine) sequenceDelayedMessageWithBlockMutex(message *arbostypes.L1IncomingMessage, delayedSeqNum uint64) (*types.Block, error) {
	currentHeader, err := s.getCurrentHeader()
	if err != nil {
		return nil, err
	}
>>>>>>> 8eed5a99

	expectedDelayed := currentHeader.Nonce.Uint64()

	lastMsg, err := s.BlockNumberToMessageIndex(currentHeader.Number.Uint64())
	if err != nil {
		return nil, err
	}

	if expectedDelayed != delayedSeqNum {
		return nil, fmt.Errorf("wrong delayed message sequenced got %d expected %d", delayedSeqNum, expectedDelayed)
	}

	messageWithMeta := arbostypes.MessageWithMetadata{
		Message:             message,
		DelayedMessagesRead: delayedSeqNum + 1,
	}

	_, err = s.consensus.WriteMessageFromSequencer(lastMsg+1, messageWithMeta).Await(s.GetContext())
	if err != nil {
		return nil, err
	}

	startTime := time.Now()
	block, statedb, receipts, err := s.createBlockFromNextMessage(&messageWithMeta)
	if err != nil {
		return nil, err
	}

	err = s.appendBlock(block, statedb, receipts, time.Since(startTime))
	if err != nil {
		return nil, err
	}

	log.Info("ExecutionEngine: Added DelayedMessages", "pos", lastMsg+1, "delayed", delayedSeqNum, "block-header", block.Header())

	return block, nil
}

func (s *ExecutionEngine) GetGenesisBlockNumber() uint64 {
	return s.bc.Config().ArbitrumChainParams.GenesisBlockNum
}

func (s *ExecutionEngine) BlockNumberToMessageIndex(blockNum uint64) (arbutil.MessageIndex, error) {
	genesis := s.GetGenesisBlockNumber()
	if blockNum < genesis {
		return 0, fmt.Errorf("blockNum %d < genesis %d", blockNum, genesis)
	}
	return arbutil.MessageIndex(blockNum - genesis), nil
}

func (s *ExecutionEngine) MessageIndexToBlockNumber(messageNum arbutil.MessageIndex) uint64 {
	return uint64(messageNum) + s.GetGenesisBlockNumber()
}

// must hold createBlockMutex
func (s *ExecutionEngine) createBlockFromNextMessage(msg *arbostypes.MessageWithMetadata) (*types.Block, *state.StateDB, types.Receipts, error) {
<<<<<<< HEAD
	currentHeader := s.bc.CurrentHeader()
	if currentHeader == nil {
		return nil, nil, nil, errors.New("failed to get current header")
=======
	currentBlock := s.bc.CurrentBlock()
	if currentBlock == nil {
		return nil, nil, nil, errors.New("failed to get current block")
	}

	err := s.bc.RecoverState(currentBlock)
	if err != nil {
		return nil, nil, nil, fmt.Errorf("failed to recover block %v state: %w", currentBlock.Number(), err)
>>>>>>> 8eed5a99
	}

	currentHeader := currentBlock.Header()

	statedb, err := s.bc.StateAt(currentHeader.Root)
	if err != nil {
		return nil, nil, nil, err
	}
	statedb.StartPrefetcher("TransactionStreamer")
	defer statedb.StopPrefetcher()

	batchFetcher := func(num uint64) ([]byte, error) {
		return s.consensus.FetchBatch(num).Await(s.GetContext())
	}

	block, receipts, err := arbos.ProduceBlock(
		msg.Message,
		msg.DelayedMessagesRead,
		currentHeader,
		statedb,
		s.bc,
		s.bc.Config(),
		batchFetcher,
	)

	return block, statedb, receipts, err
}

// must hold createBlockMutex
func (s *ExecutionEngine) appendBlock(block *types.Block, statedb *state.StateDB, receipts types.Receipts, duration time.Duration) error {
	var logs []*types.Log
	for _, receipt := range receipts {
		logs = append(logs, receipt.Logs...)
	}
	status, err := s.bc.WriteBlockAndSetHeadWithTime(block, receipts, logs, statedb, true, duration)
	if err != nil {
		return err
	}
	if status == core.SideStatTy {
		return errors.New("geth rejected block as non-canonical")
	}
	return nil
}

func (s *ExecutionEngine) resultFromHeader(header *types.Header) (*execution.MessageResult, error) {
	if header == nil {
		return nil, fmt.Errorf("result not found")
	}
	info, err := types.DeserializeHeaderExtraInformation(header)
	if err != nil {
		return nil, err
	}
	return &execution.MessageResult{
		BlockHash: header.Hash(),
		SendRoot:  info.SendRoot,
	}, nil
}

func (s *ExecutionEngine) ResultAtPos(pos arbutil.MessageIndex) containers.PromiseInterface[*execution.MessageResult] {
	return stopwaiter.LaunchPromiseThread[*execution.MessageResult](&s.StopWaiterSafe, func(context.Context) (*execution.MessageResult, error) {
		return s.resultFromHeader(s.bc.GetHeaderByNumber(s.MessageIndexToBlockNumber(pos)))
	})
}

func (s *ExecutionEngine) DigestMessage(num arbutil.MessageIndex, msg *arbostypes.MessageWithMetadata) containers.PromiseInterface[*execution.MessageResult] {
	return stopwaiter.LaunchPromiseThread[*execution.MessageResult](&s.StopWaiterSafe, func(ctx context.Context) (*execution.MessageResult, error) {
		if !s.createBlocksMutex.TryLock() {
			return nil, errors.New("createBlock mutex held")
		}
		defer s.createBlocksMutex.Unlock()
		err := s.digestMessageWithBlockMutex(num, msg)
		if err != nil {
			return nil, err
		}
		return s.resultFromHeader(s.bc.CurrentHeader())
	})
}

func (s *ExecutionEngine) digestMessageWithBlockMutex(num arbutil.MessageIndex, msg *arbostypes.MessageWithMetadata) error {
	currentHeader, err := s.getCurrentHeader()
	if err != nil {
		return err
	}
	curMsg, err := s.BlockNumberToMessageIndex(currentHeader.Number.Uint64())
	if err != nil {
		return err
	}
	if curMsg+1 != num {
		return fmt.Errorf("wrong message number in digest got %d expected %d", num, curMsg+1)
	}

	startTime := time.Now()
	block, statedb, receipts, err := s.createBlockFromNextMessage(msg)
	if err != nil {
		return err
	}

	err = s.appendBlock(block, statedb, receipts, time.Since(startTime))
	if err != nil {
		return err
	}

	if time.Now().After(s.nextScheduledVersionCheck) {
		s.nextScheduledVersionCheck = time.Now().Add(time.Minute)
		arbState, err := arbosState.OpenSystemArbosState(statedb, nil, true)
		if err != nil {
			return err
		}
		version, timestampInt, err := arbState.GetScheduledUpgrade()
		if err != nil {
			return err
		}
		var timeUntilUpgrade time.Duration
		var timestamp time.Time
		if timestampInt == 0 {
			// This upgrade will take effect in the next block
			timestamp = time.Now()
		} else {
			// This upgrade is scheduled for the future
			timestamp = time.Unix(int64(timestampInt), 0)
			timeUntilUpgrade = time.Until(timestamp)
		}
		maxSupportedVersion := params.ArbitrumDevTestChainConfig().ArbitrumChainParams.InitialArbOSVersion
		logLevel := log.Warn
		if timeUntilUpgrade < time.Hour*24 {
			logLevel = log.Error
		}
		if version > maxSupportedVersion {
			logLevel(
				"you need to update your node to the latest version before this scheduled ArbOS upgrade",
				"timeUntilUpgrade", timeUntilUpgrade,
				"upgradeScheduledFor", timestamp,
				"maxSupportedArbosVersion", maxSupportedVersion,
				"pendingArbosUpgradeVersion", version,
			)
		}
	}

	sharedmetrics.UpdateSequenceNumberInBlockGauge(num)
	s.latestBlockMutex.Lock()
	s.latestBlock = block
	s.latestBlockMutex.Unlock()
	select {
	case s.newBlockNotifier <- struct{}{}:
	default:
	}
	return nil
}

func (s *ExecutionEngine) Start(ctx_in context.Context) {
	s.StopWaiter.Start(ctx_in, s)
	s.LaunchThread(func(ctx context.Context) {
		for {
			select {
			case <-ctx.Done():
				return
			case resequence := <-s.resequenceChan:
				<-time.After(time.Millisecond * 100) // give consensus time to finish it's reorg
				s.resequenceReorgedMessages(ctx, resequence)
				s.createBlocksMutex.Unlock()
			}
		}
	})
	s.LaunchThread(func(ctx context.Context) {
		var lastBlock *types.Block
		for {
			select {
			case <-s.newBlockNotifier:
			case <-ctx.Done():
				return
			}
			s.latestBlockMutex.Lock()
			block := s.latestBlock
			s.latestBlockMutex.Unlock()
			if block != lastBlock && block != nil {
				log.Info(
					"created block",
					"l2Block", block.Number(),
					"l2BlockHash", block.Hash(),
				)
				lastBlock = block
				select {
				case <-time.After(time.Second):
				case <-ctx.Done():
					return
				}
			}
		}
	})
}<|MERGE_RESOLUTION|>--- conflicted
+++ resolved
@@ -145,15 +145,11 @@
 }
 
 func (s *ExecutionEngine) HeadMessageNumber() containers.PromiseInterface[arbutil.MessageIndex] {
-<<<<<<< HEAD
-	return containers.NewReadyPromise[arbutil.MessageIndex](s.BlockNumberToMessageIndex(s.bc.CurrentHeader().Number.Uint64()))
-=======
 	currentHeader, err := s.getCurrentHeader()
 	if err != nil {
 		return containers.NewReadyPromise[arbutil.MessageIndex](0, err)
 	}
 	return containers.NewReadyPromise[arbutil.MessageIndex](s.BlockNumberToMessageIndex(currentHeader.Number.Uint64()))
->>>>>>> 8eed5a99
 }
 
 func (s *ExecutionEngine) HeadMessageNumberSync(t *testing.T) containers.PromiseInterface[arbutil.MessageIndex] {
@@ -383,16 +379,11 @@
 	})
 }
 
-<<<<<<< HEAD
 func (s *ExecutionEngine) sequenceDelayedMessageWithBlockMutex(ctx context.Context, message *arbostypes.L1IncomingMessage, delayedSeqNum uint64) (*types.Block, error) {
-	currentHeader := s.bc.CurrentBlock().Header()
-=======
-func (s *ExecutionEngine) sequenceDelayedMessageWithBlockMutex(message *arbostypes.L1IncomingMessage, delayedSeqNum uint64) (*types.Block, error) {
 	currentHeader, err := s.getCurrentHeader()
 	if err != nil {
 		return nil, err
 	}
->>>>>>> 8eed5a99
 
 	expectedDelayed := currentHeader.Nonce.Uint64()
 
@@ -449,11 +440,6 @@
 
 // must hold createBlockMutex
 func (s *ExecutionEngine) createBlockFromNextMessage(msg *arbostypes.MessageWithMetadata) (*types.Block, *state.StateDB, types.Receipts, error) {
-<<<<<<< HEAD
-	currentHeader := s.bc.CurrentHeader()
-	if currentHeader == nil {
-		return nil, nil, nil, errors.New("failed to get current header")
-=======
 	currentBlock := s.bc.CurrentBlock()
 	if currentBlock == nil {
 		return nil, nil, nil, errors.New("failed to get current block")
@@ -462,7 +448,6 @@
 	err := s.bc.RecoverState(currentBlock)
 	if err != nil {
 		return nil, nil, nil, fmt.Errorf("failed to recover block %v state: %w", currentBlock.Number(), err)
->>>>>>> 8eed5a99
 	}
 
 	currentHeader := currentBlock.Header()
