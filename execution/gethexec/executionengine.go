--- conflicted
+++ resolved
@@ -74,11 +74,7 @@
 	s.reorgSequencing = true
 }
 
-<<<<<<< HEAD
-func (s *ExecutionEngine) SetTransactionStreamer(consensus consensus.FullConsensusClient) error {
-=======
-func (s *ExecutionEngine) SetConsensus(consensus execution.FullConsensusClient) {
->>>>>>> 0507e123
+func (s *ExecutionEngine) SetConsensus(consensus consensus.FullConsensusClient) error {
 	if s.Started() {
 		return errors.New("trying to set transaction consensus after start")
 	}
