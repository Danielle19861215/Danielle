package gethexec

import (
	"context"
	"errors"
	"fmt"
	"reflect"
	"sync/atomic"
	"testing"

	"github.com/ethereum/go-ethereum/arbitrum"
	"github.com/ethereum/go-ethereum/common"
	"github.com/ethereum/go-ethereum/core"
	"github.com/ethereum/go-ethereum/core/types"
	"github.com/ethereum/go-ethereum/eth"
	"github.com/ethereum/go-ethereum/eth/filters"
	"github.com/ethereum/go-ethereum/ethdb"
	"github.com/ethereum/go-ethereum/log"
	"github.com/ethereum/go-ethereum/node"
	"github.com/ethereum/go-ethereum/rpc"
	"github.com/offchainlabs/nitro/arbos/arbostypes"
	"github.com/offchainlabs/nitro/arbutil"
	"github.com/offchainlabs/nitro/execution"
<<<<<<< HEAD
	"github.com/offchainlabs/nitro/util/containers"
=======
	"github.com/offchainlabs/nitro/solgen/go/precompilesgen"
>>>>>>> 112426fd
	"github.com/offchainlabs/nitro/util/headerreader"
	flag "github.com/spf13/pflag"
)

type DangerousConfig struct {
	ReorgToBlock int64 `koanf:"reorg-to-block"`
}

var DefaultDangerousConfig = DangerousConfig{
	ReorgToBlock: -1,
}

func DangerousConfigAddOptions(prefix string, f *flag.FlagSet) {
	f.Int64(prefix+".reorg-to-block", DefaultDangerousConfig.ReorgToBlock, "DANGEROUS! forces a reorg to an old block height. To be used for testing only. -1 to disable")
}

type Config struct {
<<<<<<< HEAD
	L1Reader             headerreader.Config              `koanf:"l1-reader" reload:"hot"`
	Sequencer            SequencerConfig                  `koanf:"sequencer" reload:"hot"`
	RecordingDB          arbitrum.RecordingDatabaseConfig `koanf:"recording-database"`
	TxPreChecker         TxPreCheckerConfig               `koanf:"tx-pre-checker" reload:"hot"`
	Forwarder            ForwarderConfig                  `koanf:"forwarder"`
	ForwardingTargetImpl string                           `koanf:"forwarding-target"`
	Caching              CachingConfig                    `koanf:"caching"`
	SyncMonitor          SyncMonitorConfig                `koanf:"sync-monitor" reload:"hot"`
	RPC                  arbitrum.Config                  `koanf:"rpc"`
	Archive              bool                             `koanf:"archive"`
	TxLookupLimit        uint64                           `koanf:"tx-lookup-limit"`
	Dangerous            DangerousConfig                  `koanf:"dangerous"`
}

func (c *Config) ForwardingTarget() string {
	if c.ForwardingTargetImpl == "null" {
		return ""
	}

	return c.ForwardingTargetImpl
=======
	ParentChainReader headerreader.Config              `koanf:"parent-chain-reader" reload:"hot"`
	Sequencer         SequencerConfig                  `koanf:"sequencer" reload:"hot"`
	RecordingDatabase arbitrum.RecordingDatabaseConfig `koanf:"recording-database"`
	TxPreChecker      TxPreCheckerConfig               `koanf:"tx-pre-checker" reload:"hot"`
	Forwarder         ForwarderConfig                  `koanf:"forwarder"`
	ForwardingTarget  string                           `koanf:"forwarding-target"`
	Caching           CachingConfig                    `koanf:"caching"`
	RPC               arbitrum.Config                  `koanf:"rpc"`
	TxLookupLimit     uint64                           `koanf:"tx-lookup-limit"`
	Dangerous         DangerousConfig                  `koanf:"dangerous"`

	forwardingTarget string
>>>>>>> 112426fd
}

func (c *Config) Validate() error {
	if err := c.Sequencer.Validate(); err != nil {
		return err
	}
	if !c.Sequencer.Enable && c.ForwardingTarget == "" {
		return errors.New("ForwardingTarget not set and not sequencer (can use \"null\")")
	}
	if c.ForwardingTarget == "null" {
		c.forwardingTarget = ""
	} else {
		c.forwardingTarget = c.ForwardingTarget
	}
	if c.forwardingTarget != "" && c.Sequencer.Enable {
		return errors.New("ForwardingTarget set and sequencer enabled")
	}
	return nil
}

func ConfigAddOptions(prefix string, f *flag.FlagSet) {
	arbitrum.ConfigAddOptions(prefix+".rpc", f)
	SequencerConfigAddOptions(prefix+".sequencer", f)
	headerreader.AddOptions(prefix+".parent-chain-reader", f)
	arbitrum.RecordingDatabaseConfigAddOptions(prefix+".recording-database", f)
	f.String(prefix+".forwarding-target", ConfigDefault.ForwardingTarget, "transaction forwarding target URL, or \"null\" to disable forwarding (iff not sequencer)")
	AddOptionsForNodeForwarderConfig(prefix+".forwarder", f)
	TxPreCheckerConfigAddOptions(prefix+".tx-pre-checker", f)
	SyncMonitorConfigAddOptions(prefix+".sync-monitor", f)
	CachingConfigAddOptions(prefix+".caching", f)
	f.Uint64(prefix+".tx-lookup-limit", ConfigDefault.TxLookupLimit, "retain the ability to lookup transactions by hash for the past N blocks (0 = all blocks)")
	DangerousConfigAddOptions(prefix+".dangerous", f)
}

var ConfigDefault = Config{
	RPC:               arbitrum.DefaultConfig,
	Sequencer:         DefaultSequencerConfig,
	ParentChainReader: headerreader.DefaultConfig,
	RecordingDatabase: arbitrum.DefaultRecordingDatabaseConfig,
	ForwardingTarget:  "",
	TxPreChecker:      DefaultTxPreCheckerConfig,
	TxLookupLimit:     126_230_400, // 1 year at 4 blocks per second
	Caching:           DefaultCachingConfig,
	Dangerous:         DefaultDangerousConfig,
	Forwarder:         DefaultNodeForwarderConfig,
}

func ConfigDefaultNonSequencerTest() *Config {
	config := ConfigDefault
	config.ParentChainReader = headerreader.Config{}
	config.Sequencer.Enable = false
	config.Forwarder = DefaultTestForwarderConfig
	config.ForwardingTarget = "null"

	_ = config.Validate()

	return &config
}

func ConfigDefaultTest() *Config {
	config := ConfigDefault
	config.ParentChainReader = headerreader.Config{}
	config.Sequencer = TestSequencerConfig
	config.ParentChainReader = headerreader.TestConfig
	config.ForwardingTarget = "null"
	config.ParentChainReader = headerreader.TestConfig

	_ = config.Validate()

	return &config
}

type ConfigFetcher func() *Config

type ExecutionNode struct {
	ChainDB           ethdb.Database
	Backend           *arbitrum.Backend
	FilterSystem      *filters.FilterSystem
	ArbInterface      *ArbInterface
	ExecEngine        *ExecutionEngine
	Recorder          *BlockRecorder
	Sequencer         *Sequencer // either nil or same as TxPublisher
	TxPublisher       TransactionPublisher
	ConfigFetcher     ConfigFetcher
	SyncMonitor       *SyncMonitor
	ParentChainReader *headerreader.HeaderReader
	ClassicOutbox     *ClassicOutboxRetriever
	started           atomic.Bool
}

func CreateExecutionNode(
	ctx context.Context,
	stack *node.Node,
	chainDB ethdb.Database,
	l2BlockChain *core.BlockChain,
	l1client arbutil.L1Interface,
	configFetcher ConfigFetcher,
) (*ExecutionNode, error) {
	config := configFetcher()
	execEngine, err := NewExecutionEngine(l2BlockChain)
	if err != nil {
		return nil, err
	}
	recorder := NewBlockRecorder(&config.RecordingDatabase, execEngine, chainDB)
	var txPublisher TransactionPublisher
	var sequencer *Sequencer

	var parentChainReader *headerreader.HeaderReader
	if l1client != nil && !reflect.ValueOf(l1client).IsNil() {
		arbSys, _ := precompilesgen.NewArbSys(types.ArbSysAddress, l1client)
		parentChainReader, err = headerreader.New(ctx, l1client, func() *headerreader.Config { return &configFetcher().ParentChainReader }, arbSys)
		if err != nil {
			return nil, err
		}
	} else if config.Sequencer.Enable {
		log.Warn("sequencer enabled without l1 client")
	}

	if config.Sequencer.Enable {
		seqConfigFetcher := func() *SequencerConfig { return &configFetcher().Sequencer }
		sequencer, err = NewSequencer(execEngine, parentChainReader, seqConfigFetcher)
		if err != nil {
			return nil, err
		}
		txPublisher = sequencer
	} else {
		if config.Forwarder.RedisUrl != "" {
			txPublisher = NewRedisTxForwarder(config.forwardingTarget, &config.Forwarder)
		} else if config.forwardingTarget == "" {
			txPublisher = NewTxDropper()
		} else {
			txPublisher = NewForwarder(config.forwardingTarget, &config.Forwarder)
		}
	}

	txprecheckConfigFetcher := func() *TxPreCheckerConfig { return &configFetcher().TxPreChecker }

	txPublisher = NewTxPreChecker(txPublisher, l2BlockChain, txprecheckConfigFetcher)
	arbInterface, err := NewArbInterface(l2BlockChain, txPublisher)
	if err != nil {
		return nil, err
	}
	filterConfig := filters.Config{
		LogCacheSize: config.RPC.FilterLogCacheSize,
		Timeout:      config.RPC.FilterTimeout,
	}
	backend, filterSystem, err := arbitrum.NewBackend(stack, &config.RPC, chainDB, arbInterface, filterConfig)
	if err != nil {
		return nil, err
	}

	syncMonFetcher := func() *SyncMonitorConfig { return &configFetcher().SyncMonitor }
	syncMon := NewSyncMonitor(execEngine, syncMonFetcher)

	var classicOutbox *ClassicOutboxRetriever

	if l2BlockChain.Config().ArbitrumChainParams.GenesisBlockNum > 0 {
		classicMsgDb, err := stack.OpenDatabase("classic-msg", 0, 0, "", true)
		if err != nil {
			log.Warn("Classic Msg Database not found", "err", err)
			classicOutbox = nil
		} else {
			classicOutbox = NewClassicOutboxRetriever(classicMsgDb)
		}
	}

	apis := []rpc.API{{
		Namespace: "arb",
		Version:   "1.0",
		Service:   NewArbAPI(txPublisher),
		Public:    false,
	}}
	apis = append(apis, rpc.API{
		Namespace: "arbdebug",
		Version:   "1.0",
		Service: NewArbDebugAPI(
			l2BlockChain,
			config.RPC.ArbDebug.BlockRangeBound,
			config.RPC.ArbDebug.TimeoutQueueBound,
		),
		Public: false,
	})
	apis = append(apis, rpc.API{
		Namespace: "arbtrace",
		Version:   "1.0",
		Service: NewArbTraceForwarderAPI(
			config.RPC.ClassicRedirect,
			config.RPC.ClassicRedirectTimeout,
		),
		Public: false,
	})
	apis = append(apis, rpc.API{
		Namespace: "debug",
		Service:   eth.NewDebugAPI(eth.NewArbEthereum(l2BlockChain, chainDB)),
		Public:    false,
	})

	stack.RegisterAPIs(apis)

	return &ExecutionNode{
		ChainDB:           chainDB,
		Backend:           backend,
		FilterSystem:      filterSystem,
		ArbInterface:      arbInterface,
		ExecEngine:        execEngine,
		Recorder:          recorder,
		Sequencer:         sequencer,
		TxPublisher:       txPublisher,
		ConfigFetcher:     configFetcher,
		SyncMonitor:       syncMon,
		ParentChainReader: parentChainReader,
		ClassicOutbox:     classicOutbox,
	}, nil

}

func (n *ExecutionNode) Initialize(ctx context.Context) error {
	n.ArbInterface.Initialize(n)
	err := n.Backend.Start()
	if err != nil {
		return fmt.Errorf("error starting geth backend: %w", err)
	}
	err = n.TxPublisher.Initialize(ctx)
	if err != nil {
		return fmt.Errorf("error initializing transaction publisher: %w", err)
	}
	err = n.Backend.APIBackend().SetSyncBackend(n.SyncMonitor)
	if err != nil {
		return fmt.Errorf("error setting sync backend: %w", err)
	}
	return nil
}

// not thread safe
func (n *ExecutionNode) Start(ctx context.Context) error {
	if n.started.Swap(true) {
		return errors.New("already started")
	}
	// TODO after separation
	// err := n.Stack.Start()
	// if err != nil {
	// 	return fmt.Errorf("error starting geth stack: %w", err)
	// }
	n.ExecEngine.Start(ctx)
	err := n.TxPublisher.Start(ctx)
	if err != nil {
		return fmt.Errorf("error starting transaction puiblisher: %w", err)
	}
	if n.ParentChainReader != nil {
		n.ParentChainReader.Start(ctx)
	}
	n.SyncMonitor.Start(ctx)
	return nil
}

func (n *ExecutionNode) StopAndWait() {
	if !n.started.Load() {
		return
	}
	// TODO after separation
	// n.Stack.StopRPC() // does nothing if not running
	if n.TxPublisher.Started() {
		n.TxPublisher.StopAndWait()
	}
	n.Recorder.OrderlyShutdown()
	if n.ParentChainReader != nil && n.ParentChainReader.Started() {
		n.ParentChainReader.StopAndWait()
	}
	if n.ExecEngine.Started() {
		n.ExecEngine.StopAndWait()
	}
	n.ArbInterface.BlockChain().Stop() // does nothing if not running
	if err := n.Backend.Stop(); err != nil {
		log.Error("backend stop", "err", err)
	}
	n.SyncMonitor.StopAndWait()
	// TODO after separation
	// if err := n.Stack.Close(); err != nil {
	// 	log.Error("error on stak close", "err", err)
	// }
}

func (n *ExecutionNode) DigestMessage(num arbutil.MessageIndex, msg *arbostypes.MessageWithMetadata) containers.PromiseInterface[*execution.MessageResult] {
	return n.ExecEngine.DigestMessage(num, msg)
}
func (n *ExecutionNode) Reorg(count arbutil.MessageIndex, newMessages []arbostypes.MessageWithMetadata, oldMessages []*arbostypes.MessageWithMetadata) containers.PromiseInterface[struct{}] {
	return n.ExecEngine.Reorg(count, newMessages, oldMessages)
}
func (n *ExecutionNode) HeadMessageNumber() containers.PromiseInterface[arbutil.MessageIndex] {
	return n.ExecEngine.HeadMessageNumber()
}
func (n *ExecutionNode) HeadMessageNumberSync(t *testing.T) containers.PromiseInterface[arbutil.MessageIndex] {
	return n.ExecEngine.HeadMessageNumberSync(t)
}
func (n *ExecutionNode) NextDelayedMessageNumber() containers.PromiseInterface[uint64] {
	return n.ExecEngine.NextDelayedMessageNumber()
}
func (n *ExecutionNode) SequenceDelayedMessage(message *arbostypes.L1IncomingMessage, delayedSeqNum uint64) containers.PromiseInterface[struct{}] {
	return n.ExecEngine.SequenceDelayedMessage(message, delayedSeqNum)
}
func (n *ExecutionNode) ResultAtPos(pos arbutil.MessageIndex) containers.PromiseInterface[*execution.MessageResult] {
	return n.ExecEngine.ResultAtPos(pos)
}

func (n *ExecutionNode) RecordBlockCreation(pos arbutil.MessageIndex, msg *arbostypes.MessageWithMetadata) containers.PromiseInterface[*execution.RecordResult] {
	return n.Recorder.RecordBlockCreation(pos, msg)
}

func (n *ExecutionNode) MarkValid(pos arbutil.MessageIndex, resultHash common.Hash) {
	n.Recorder.MarkValid(pos, resultHash)
}

func (n *ExecutionNode) PrepareForRecord(start, end arbutil.MessageIndex) containers.PromiseInterface[struct{}] {
	return n.Recorder.PrepareForRecord(start, end)
}

func (n *ExecutionNode) Pause() containers.PromiseInterface[struct{}] {
	if n.Sequencer != nil {
		return n.Sequencer.Pause()
	}
	return containers.NewReadyPromise[struct{}](struct{}{}, nil)
}

func (n *ExecutionNode) Activate() containers.PromiseInterface[struct{}] {
	if n.Sequencer != nil {
		return n.Sequencer.Activate()
	}
	return containers.NewReadyPromise[struct{}](struct{}{}, nil)
}

func (n *ExecutionNode) ForwardTo(url string) containers.PromiseInterface[struct{}] {
	if n.Sequencer != nil {
		return n.Sequencer.ForwardTo(url)
	} else {
<<<<<<< HEAD
		return containers.NewReadyPromise[struct{}](struct{}{}, errors.New("forwardTo not supported - sequencer not acrtive"))
=======
		return errors.New("forwardTo not supported - sequencer not active")
>>>>>>> 112426fd
	}
}

func (n *ExecutionNode) SetConsensusClient(consensus execution.FullConsensusClient) {
	n.ExecEngine.SetConsensus(consensus)
	n.SyncMonitor.SetConsensusInfo(consensus)
}

func (n *ExecutionNode) MessageIndexToBlockNumber(messageNum arbutil.MessageIndex) uint64 {
	return n.ExecEngine.MessageIndexToBlockNumber(messageNum)
}

func (n *ExecutionNode) Maintenance() containers.PromiseInterface[struct{}] {
	err := n.ChainDB.Compact(nil, nil)
	return containers.NewReadyPromise[struct{}](struct{}{}, err)
}<|MERGE_RESOLUTION|>--- conflicted
+++ resolved
@@ -21,11 +21,8 @@
 	"github.com/offchainlabs/nitro/arbos/arbostypes"
 	"github.com/offchainlabs/nitro/arbutil"
 	"github.com/offchainlabs/nitro/execution"
-<<<<<<< HEAD
+	"github.com/offchainlabs/nitro/solgen/go/precompilesgen"
 	"github.com/offchainlabs/nitro/util/containers"
-=======
-	"github.com/offchainlabs/nitro/solgen/go/precompilesgen"
->>>>>>> 112426fd
 	"github.com/offchainlabs/nitro/util/headerreader"
 	flag "github.com/spf13/pflag"
 )
@@ -43,28 +40,6 @@
 }
 
 type Config struct {
-<<<<<<< HEAD
-	L1Reader             headerreader.Config              `koanf:"l1-reader" reload:"hot"`
-	Sequencer            SequencerConfig                  `koanf:"sequencer" reload:"hot"`
-	RecordingDB          arbitrum.RecordingDatabaseConfig `koanf:"recording-database"`
-	TxPreChecker         TxPreCheckerConfig               `koanf:"tx-pre-checker" reload:"hot"`
-	Forwarder            ForwarderConfig                  `koanf:"forwarder"`
-	ForwardingTargetImpl string                           `koanf:"forwarding-target"`
-	Caching              CachingConfig                    `koanf:"caching"`
-	SyncMonitor          SyncMonitorConfig                `koanf:"sync-monitor" reload:"hot"`
-	RPC                  arbitrum.Config                  `koanf:"rpc"`
-	Archive              bool                             `koanf:"archive"`
-	TxLookupLimit        uint64                           `koanf:"tx-lookup-limit"`
-	Dangerous            DangerousConfig                  `koanf:"dangerous"`
-}
-
-func (c *Config) ForwardingTarget() string {
-	if c.ForwardingTargetImpl == "null" {
-		return ""
-	}
-
-	return c.ForwardingTargetImpl
-=======
 	ParentChainReader headerreader.Config              `koanf:"parent-chain-reader" reload:"hot"`
 	Sequencer         SequencerConfig                  `koanf:"sequencer" reload:"hot"`
 	RecordingDatabase arbitrum.RecordingDatabaseConfig `koanf:"recording-database"`
@@ -72,12 +47,12 @@
 	Forwarder         ForwarderConfig                  `koanf:"forwarder"`
 	ForwardingTarget  string                           `koanf:"forwarding-target"`
 	Caching           CachingConfig                    `koanf:"caching"`
+	SyncMonitor       SyncMonitorConfig                `koanf:"sync-monitor" reload:"hot"`
 	RPC               arbitrum.Config                  `koanf:"rpc"`
 	TxLookupLimit     uint64                           `koanf:"tx-lookup-limit"`
 	Dangerous         DangerousConfig                  `koanf:"dangerous"`
 
 	forwardingTarget string
->>>>>>> 112426fd
 }
 
 func (c *Config) Validate() error {
@@ -412,11 +387,7 @@
 	if n.Sequencer != nil {
 		return n.Sequencer.ForwardTo(url)
 	} else {
-<<<<<<< HEAD
-		return containers.NewReadyPromise[struct{}](struct{}{}, errors.New("forwardTo not supported - sequencer not acrtive"))
-=======
-		return errors.New("forwardTo not supported - sequencer not active")
->>>>>>> 112426fd
+		return containers.NewReadyPromise[struct{}](struct{}{}, errors.New("forwardTo not supported - sequencer not active"))
 	}
 }
 
