--- conflicted
+++ resolved
@@ -1206,11 +1206,7 @@
 	dataSigner util.DataSignerFunc,
 	feedErrChan chan error,
 ) (*Node, error) {
-<<<<<<< HEAD
-	currentNode, err := createNodeImpl(ctx, stack, chainDb, arbDb, config, l2BlockChain, l1client, deployInfo, txOpts, dataSigner, feedErrChan)
-=======
-	currentNode, err := createNodeImpl(ctx, stack, chainDb, arbDb, configFetcher, l2BlockChain, l1client, deployInfo, txOpts, daSigner, feedErrChan)
->>>>>>> 4b278b35
+	currentNode, err := createNodeImpl(ctx, stack, chainDb, arbDb, configFetcher, l2BlockChain, l1client, deployInfo, txOpts, dataSigner, feedErrChan)
 	if err != nil {
 		return nil, err
 	}
