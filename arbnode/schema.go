--- conflicted
+++ resolved
@@ -4,23 +4,14 @@
 package arbnode
 
 var (
-<<<<<<< HEAD
-	BlockValidatorPrefix       string = "v"         // the prefix for all block validator keys
-	messagePrefix              []byte = []byte("m") // maps a message sequence number to a message
-	messageResultPrefix        []byte = []byte("r") // maps a message sequence number to a message-result
-	legacyDelayedMessagePrefix []byte = []byte("d") // maps a delayed sequence number to an accumulator and a message as serialized on L1
-	rlpDelayedMessagePrefix    []byte = []byte("e") // maps a delayed sequence number to an accumulator and an RLP encoded message
-	sequencerBatchMetaPrefix   []byte = []byte("s") // maps a batch sequence number to BatchMetadata
-	delayedSequencedPrefix     []byte = []byte("a") // maps a delayed message count to the first sequencer batch sequence number with this delayed count
-=======
 	BlockValidatorPrefix         string = "v"         // the prefix for all block validator keys
 	messagePrefix                []byte = []byte("m") // maps a message sequence number to a message
+	messageResultPrefix          []byte = []byte("r") // maps a message sequence number to a message-result
 	legacyDelayedMessagePrefix   []byte = []byte("d") // maps a delayed sequence number to an accumulator and a message as serialized on L1
 	rlpDelayedMessagePrefix      []byte = []byte("e") // maps a delayed sequence number to an accumulator and an RLP encoded message
 	parentChainBlockNumberPrefix []byte = []byte("p") // maps a delayed sequence number to a parent chain block number
 	sequencerBatchMetaPrefix     []byte = []byte("s") // maps a batch sequence number to BatchMetadata
 	delayedSequencedPrefix       []byte = []byte("a") // maps a delayed message count to the first sequencer batch sequence number with this delayed count
->>>>>>> 14a0b5d2
 
 	messageCountKey        []byte = []byte("_messageCount")        // contains the current message count
 	messageResultCountKey  []byte = []byte("_messageResultCount")  // contains the current message count
