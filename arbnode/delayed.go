// Copyright 2021-2022, Offchain Labs, Inc.
// For license information, see https://github.com/nitro/blob/master/LICENSE

package arbnode

import (
	"bytes"
	"context"
	"math/big"
	"sort"

	"github.com/pkg/errors"

	"github.com/ethereum/go-ethereum"
	"github.com/ethereum/go-ethereum/accounts/abi"
	"github.com/ethereum/go-ethereum/accounts/abi/bind"
	"github.com/ethereum/go-ethereum/common"
	"github.com/ethereum/go-ethereum/common/math"
	"github.com/ethereum/go-ethereum/core/types"
	"github.com/ethereum/go-ethereum/crypto"

	"github.com/offchainlabs/nitro/arbos/arbostypes"
	"github.com/offchainlabs/nitro/arbutil"
	"github.com/offchainlabs/nitro/solgen/go/bridgegen"
	"github.com/offchainlabs/nitro/util/arbmath"
)

var messageDeliveredID common.Hash
var inboxMessageDeliveredID common.Hash
var inboxMessageFromOriginID common.Hash
var l2MessageFromOriginCallABI abi.Method

func init() {
	parsedIBridgeABI, err := bridgegen.IBridgeMetaData.GetAbi()
	if err != nil {
		panic(err)
	}
	messageDeliveredID = parsedIBridgeABI.Events["MessageDelivered"].ID

	parsedIMessageProviderABI, err := bridgegen.IDelayedMessageProviderMetaData.GetAbi()
	if err != nil {
		panic(err)
	}
	inboxMessageDeliveredID = parsedIMessageProviderABI.Events["InboxMessageDelivered"].ID
	inboxMessageFromOriginID = parsedIMessageProviderABI.Events["InboxMessageDeliveredFromOrigin"].ID

	parsedIInboxABI, err := bridgegen.IInboxMetaData.GetAbi()
	if err != nil {
		panic(err)
	}
	l2MessageFromOriginCallABI = parsedIInboxABI.Methods["sendL2MessageFromOrigin"]
}

type DelayedBridge struct {
	con              *bridgegen.IBridge
	address          common.Address
	fromBlock        uint64
	client           arbutil.L1Interface
	messageProviders map[common.Address]*bridgegen.IDelayedMessageProvider
}

func NewDelayedBridge(client arbutil.L1Interface, addr common.Address, fromBlock uint64) (*DelayedBridge, error) {
	con, err := bridgegen.NewIBridge(addr, client)
	if err != nil {
		return nil, err
	}

	return &DelayedBridge{
		con:              con,
		address:          addr,
		fromBlock:        fromBlock,
		client:           client,
		messageProviders: make(map[common.Address]*bridgegen.IDelayedMessageProvider),
	}, nil
}

func (b *DelayedBridge) FirstBlock() *big.Int {
	return new(big.Int).SetUint64(b.fromBlock)
}

func (b *DelayedBridge) GetMessageCount(ctx context.Context, blockNumber *big.Int) (uint64, error) {
	if (blockNumber != nil) && blockNumber.Cmp(new(big.Int).SetUint64(b.fromBlock)) < 0 {
		return 0, nil
	}
	opts := &bind.CallOpts{
		Context:     ctx,
		BlockNumber: blockNumber,
	}
	bigRes, err := b.con.DelayedMessageCount(opts)
	if err != nil {
		return 0, errors.WithStack(err)
	}
	if !bigRes.IsUint64() {
		return 0, errors.New("DelayedBridge MessageCount doesn't make sense!")
	}
	return bigRes.Uint64(), nil
}

func (b *DelayedBridge) GetAccumulator(ctx context.Context, sequenceNumber uint64, blockNumber *big.Int) (common.Hash, error) {
	opts := &bind.CallOpts{
		Context:     ctx,
		BlockNumber: blockNumber,
	}
	return b.con.DelayedInboxAccs(opts, new(big.Int).SetUint64(sequenceNumber))
}

type DelayedInboxMessage struct {
	BlockHash              common.Hash
	BeforeInboxAcc         common.Hash
	Message                *arbostypes.L1IncomingMessage
	ParentChainBlockNumber uint64
}

func (m *DelayedInboxMessage) AfterInboxAcc() common.Hash {
	hash := crypto.Keccak256(
		[]byte{m.Message.Header.Kind},
		m.Message.Header.Poster.Bytes(),
		arbmath.UintToBytes(m.Message.Header.BlockNumber),
		arbmath.UintToBytes(m.Message.Header.Timestamp),
		m.Message.Header.RequestId.Bytes(),
		math.U256Bytes(m.Message.Header.L1BaseFee),
		crypto.Keccak256(m.Message.L2msg),
	)
	return crypto.Keccak256Hash(m.BeforeInboxAcc[:], hash)
}

func (b *DelayedBridge) LookupMessagesInRange(ctx context.Context, from, to *big.Int, batchFetcher arbostypes.FallibleBatchFetcher) ([]*DelayedInboxMessage, error) {
	query := ethereum.FilterQuery{
		BlockHash: nil,
		FromBlock: from,
		ToBlock:   to,
		Addresses: []common.Address{b.address},
		Topics:    [][]common.Hash{{messageDeliveredID}},
	}
	logs, err := b.client.FilterLogs(ctx, query)
	if err != nil {
		return nil, errors.WithStack(err)
	}
	return b.logsToDeliveredMessages(ctx, logs, batchFetcher)
}

type sortableMessageList []*DelayedInboxMessage

func (l sortableMessageList) Len() int {
	return len(l)
}

func (l sortableMessageList) Swap(i, j int) {
	l[i], l[j] = l[j], l[i]
}

func (l sortableMessageList) Less(i, j int) bool {
	return bytes.Compare(l[i].Message.Header.RequestId.Bytes(), l[j].Message.Header.RequestId.Bytes()) < 0
}

func (b *DelayedBridge) logsToDeliveredMessages(ctx context.Context, logs []types.Log, batchFetcher arbostypes.FallibleBatchFetcher) ([]*DelayedInboxMessage, error) {
	if len(logs) == 0 {
		return nil, nil
	}
	parsedLogs := make([]*bridgegen.IBridgeMessageDelivered, 0, len(logs))
	messageIds := make([]common.Hash, 0, len(logs))
	inboxAddresses := make(map[common.Address]struct{})
	minBlockNum := uint64(math.MaxUint64)
	maxBlockNum := uint64(0)
	for _, ethLog := range logs {
		if ethLog.BlockNumber < minBlockNum {
			minBlockNum = ethLog.BlockNumber
		}
		if ethLog.BlockNumber > maxBlockNum {
			maxBlockNum = ethLog.BlockNumber
		}
		parsedLog, err := b.con.ParseMessageDelivered(ethLog)
		if err != nil {
			return nil, errors.WithStack(err)
		}
		messageKey := common.BigToHash(parsedLog.MessageIndex)
		parsedLogs = append(parsedLogs, parsedLog)
		inboxAddresses[parsedLog.Inbox] = struct{}{}
		messageIds = append(messageIds, messageKey)
	}

	messageData := make(map[common.Hash][]byte)
	if err := b.fillMessageData(ctx, inboxAddresses, messageIds, messageData, minBlockNum, maxBlockNum); err != nil {
		return nil, errors.WithStack(err)
	}

	messages := make([]*DelayedInboxMessage, 0, len(logs))
	for _, parsedLog := range parsedLogs {
		msgKey := common.BigToHash(parsedLog.MessageIndex)
		data, ok := messageData[msgKey]
		if !ok {
			return nil, errors.New("message not found")
		}
		if crypto.Keccak256Hash(data) != parsedLog.MessageDataHash {
			return nil, errors.New("found message data with mismatched hash")
		}

		requestId := common.BigToHash(parsedLog.MessageIndex)
<<<<<<< HEAD
		h, _ := b.client.HeaderByNumber(ctx, big.NewInt(int64(parsedLog.Raw.BlockNumber)))
		i, _ := types.DeserializeHeaderExtraInformation(h)
=======
		header, err := b.client.HeaderByNumber(ctx, big.NewInt(int64(parsedLog.Raw.BlockNumber)))
		if err != nil {
			return nil, err
		}
		headerInfo, err := types.DeserializeHeaderExtraInformation(header)
		if err != nil {
			return nil, err
		}
		var parentChainBlockNumber uint64
		if headerInfo.L1BlockNumber != 0 {
			parentChainBlockNumber = headerInfo.L1BlockNumber
		} else {
			parentChainBlockNumber = parsedLog.Raw.BlockNumber
		}
>>>>>>> 6032ae20
		msg := &DelayedInboxMessage{
			BlockHash:      parsedLog.Raw.BlockHash,
			BeforeInboxAcc: parsedLog.BeforeInboxAcc,
			Message: &arbostypes.L1IncomingMessage{
				Header: &arbostypes.L1IncomingMessageHeader{
					Kind:        parsedLog.Kind,
					Poster:      parsedLog.Sender,
<<<<<<< HEAD
					BlockNumber: i.L1BlockNumber,
=======
					BlockNumber: parentChainBlockNumber,
>>>>>>> 6032ae20
					Timestamp:   parsedLog.Timestamp,
					RequestId:   &requestId,
					L1BaseFee:   parsedLog.BaseFeeL1,
				},
				L2msg: data,
			},
			ParentChainBlockNumber: parentChainBlockNumber,
		}
		err = msg.Message.FillInBatchGasCost(batchFetcher)
		if err != nil {
			return nil, err
		}
		messages = append(messages, msg)
	}

	sort.Sort(sortableMessageList(messages))

	return messages, nil
}

func (b *DelayedBridge) fillMessageData(
	ctx context.Context,
	inboxAddressSet map[common.Address]struct{},
	messageIds []common.Hash,
	messageData map[common.Hash][]byte,
	minBlockNum, maxBlockNum uint64,
) error {
	inboxAddressList := make([]common.Address, 0, len(inboxAddressSet))
	for addr := range inboxAddressSet {
		inboxAddressList = append(inboxAddressList, addr)
	}

	query := ethereum.FilterQuery{
		BlockHash: nil,
		FromBlock: new(big.Int).SetUint64(minBlockNum),
		ToBlock:   new(big.Int).SetUint64(maxBlockNum),
		Addresses: inboxAddressList,
		Topics:    [][]common.Hash{{inboxMessageDeliveredID, inboxMessageFromOriginID}, messageIds},
	}
	logs, err := b.client.FilterLogs(ctx, query)
	if err != nil {
		return errors.WithStack(err)
	}
	for _, ethLog := range logs {
		msgNum, msg, err := b.parseMessage(ctx, ethLog)
		if err != nil {
			return err
		}
		messageData[common.BigToHash(msgNum)] = msg
	}
	return nil
}

func (b *DelayedBridge) parseMessage(ctx context.Context, ethLog types.Log) (*big.Int, []byte, error) {
	con, ok := b.messageProviders[ethLog.Address]
	if !ok {
		var err error
		con, err = bridgegen.NewIDelayedMessageProvider(ethLog.Address, b.client)
		if err != nil {
			return nil, nil, errors.WithStack(err)
		}
		b.messageProviders[ethLog.Address] = con
	}
	if ethLog.Topics[0] == inboxMessageDeliveredID {
		parsedLog, err := con.ParseInboxMessageDelivered(ethLog)
		if err != nil {
			return nil, nil, errors.WithStack(err)
		}
		return parsedLog.MessageNum, parsedLog.Data, nil
	} else if ethLog.Topics[0] == inboxMessageFromOriginID {
		parsedLog, err := con.ParseInboxMessageDeliveredFromOrigin(ethLog)
		if err != nil {
			return nil, nil, errors.WithStack(err)
		}
		data, err := arbutil.GetLogEmitterTxData(ctx, b.client, ethLog)
		if err != nil {
			return nil, nil, err
		}
		args := make(map[string]interface{})
		err = l2MessageFromOriginCallABI.Inputs.UnpackIntoMap(args, data[4:])
		if err != nil {
			return nil, nil, errors.WithStack(err)
		}
		return parsedLog.MessageNum, args["messageData"].([]byte), nil
	} else {
		return nil, nil, errors.New("unexpected log type")
	}
}<|MERGE_RESOLUTION|>--- conflicted
+++ resolved
@@ -196,10 +196,6 @@
 		}
 
 		requestId := common.BigToHash(parsedLog.MessageIndex)
-<<<<<<< HEAD
-		h, _ := b.client.HeaderByNumber(ctx, big.NewInt(int64(parsedLog.Raw.BlockNumber)))
-		i, _ := types.DeserializeHeaderExtraInformation(h)
-=======
 		header, err := b.client.HeaderByNumber(ctx, big.NewInt(int64(parsedLog.Raw.BlockNumber)))
 		if err != nil {
 			return nil, err
@@ -214,7 +210,6 @@
 		} else {
 			parentChainBlockNumber = parsedLog.Raw.BlockNumber
 		}
->>>>>>> 6032ae20
 		msg := &DelayedInboxMessage{
 			BlockHash:      parsedLog.Raw.BlockHash,
 			BeforeInboxAcc: parsedLog.BeforeInboxAcc,
@@ -222,11 +217,7 @@
 				Header: &arbostypes.L1IncomingMessageHeader{
 					Kind:        parsedLog.Kind,
 					Poster:      parsedLog.Sender,
-<<<<<<< HEAD
-					BlockNumber: i.L1BlockNumber,
-=======
 					BlockNumber: parentChainBlockNumber,
->>>>>>> 6032ae20
 					Timestamp:   parsedLog.Timestamp,
 					RequestId:   &requestId,
 					L1BaseFee:   parsedLog.BaseFeeL1,
