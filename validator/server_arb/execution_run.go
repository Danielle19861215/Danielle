--- conflicted
+++ resolved
@@ -8,8 +8,7 @@
 	"fmt"
 	"sync"
 
-	"github.com/OffchainLabs/bold/mmap"
-
+	"github.com/ethereum/go-ethereum/common"
 	"github.com/ethereum/go-ethereum/crypto"
 
 	"github.com/offchainlabs/nitro/util/containers"
@@ -58,38 +57,28 @@
 	})
 }
 
-func (e *executionRun) GetLeavesWithStepSize(machineStartIndex, stepSize, numDesiredLeaves uint64) containers.PromiseInterface[mmap.Mmap] {
-	return stopwaiter.LaunchPromiseThread[mmap.Mmap](e, func(ctx context.Context) (mmap.Mmap, error) {
+func (e *executionRun) GetLeavesWithStepSize(machineStartIndex, stepSize, numDesiredLeaves uint64) containers.PromiseInterface[[]common.Hash] {
+	return stopwaiter.LaunchPromiseThread[[]common.Hash](e, func(ctx context.Context) ([]common.Hash, error) {
 		machine, err := e.cache.GetMachineAt(ctx, machineStartIndex)
 		if err != nil {
 			return nil, err
 		}
 		// If the machine is starting at index 0, we always want to start at the "Machine finished" global state status
 		// to align with the state roots that the inbox machine will produce.
-<<<<<<< HEAD
 		var stateRoots []common.Hash
 
-=======
-		stateRootsMmap, err := mmap.NewMmap(int(numDesiredLeaves))
-		numStateRoots := 0
-		if err != nil {
-			return nil, err
-		}
->>>>>>> 9b1e4aa8
 		if machineStartIndex == 0 {
 			gs := machine.GetGlobalState()
 			hash := crypto.Keccak256Hash([]byte("Machine finished:"), gs.Hash().Bytes())
-			stateRootsMmap.Set(numStateRoots, hash)
-			numStateRoots++
+			stateRoots = append(stateRoots, hash)
 		} else {
 			// Otherwise, we simply append the machine hash at the specified start index.
-			stateRootsMmap.Set(numStateRoots, machine.Hash())
-			numStateRoots++
+			stateRoots = append(stateRoots, machine.Hash())
 		}
 
 		// If we only want 1 state root, we can return early.
 		if numDesiredLeaves == 1 {
-			return stateRootsMmap, nil
+			return stateRoots, nil
 		}
 		for numIterations := uint64(0); numIterations < numDesiredLeaves; numIterations++ {
 			// The absolute opcode position the machine should be in after stepping.
@@ -105,8 +94,7 @@
 			if validator.MachineStatus(machine.Status()) == validator.MachineStatusFinished {
 				gs := machine.GetGlobalState()
 				hash := crypto.Keccak256Hash([]byte("Machine finished:"), gs.Hash().Bytes())
-				stateRootsMmap.Set(numStateRoots, hash)
-				numStateRoots++
+				stateRoots = append(stateRoots, hash)
 				break
 			}
 			// Otherwise, if the position and machine step mismatch and the machine is running, something went wrong.
@@ -116,27 +104,18 @@
 					return nil, fmt.Errorf("machine is in wrong position want: %d, got: %d", position, machineStep)
 				}
 			}
-<<<<<<< HEAD
 			stateRoots = append(stateRoots, machine.Hash())
 
-=======
-			stateRootsMmap.Set(numStateRoots, machine.Hash())
-			numStateRoots++
->>>>>>> 9b1e4aa8
 		}
 
 		// If the machine finished in less than the number of hashes we anticipate, we pad
 		// to the expected value by repeating the last machine hash until the state roots are the correct
 		// length.
-		lastStateRoot := stateRootsMmap.Get(numStateRoots - 1)
-		for i := numStateRoots; i < int(numDesiredLeaves); i++ {
-			stateRootsMmap.Set(numStateRoots, lastStateRoot)
+		lastStateRoot := stateRoots[len(stateRoots)-1]
+		for len(stateRoots) < int(numDesiredLeaves) {
+			stateRoots = append(stateRoots, lastStateRoot)
 		}
-<<<<<<< HEAD
 		return stateRoots[:numDesiredLeaves], nil
-=======
-		return stateRootsMmap.SubMmap(0, int(numDesiredLeaves)), nil
->>>>>>> 9b1e4aa8
 	})
 }
 
