--- conflicted
+++ resolved
@@ -24,13 +24,8 @@
 type L1PricingState struct {
 	storage                     *storage.Storage
 	defaultAggregator           storage.StorageBackedAddress
-<<<<<<< HEAD
-	l1GasPriceEstimate          storage.StorageBackedBigInt
-	l1GasPriceEstimateInertia   storage.StorageBackedUint64
-=======
 	l1BaseFeeEstimate           storage.StorageBackedBigInt
 	l1BaseFeeEstimateInertia    storage.StorageBackedUint64
->>>>>>> fe13d856
 	userSpecifiedAggregators    *storage.Storage
 	refuseDefaultAggregator     *storage.Storage
 	aggregatorFixedCharges      *storage.Storage
@@ -49,14 +44,6 @@
 )
 
 const (
-<<<<<<< HEAD
-	defaultAggregatorAddressOffset  uint64 = 0
-	l1GasPriceEstimateOffset        uint64 = 1
-	l1GasPriceEstimateInertiaOffset uint64 = 2
-)
-
-const InitialL1GasPriceEstimateInertia = 24
-=======
 	defaultAggregatorAddressOffset uint64 = 0
 	l1BaseFeeEstimateOffset        uint64 = 1
 	l1BaseFeeEstimateInertiaOffset uint64 = 2
@@ -64,37 +51,24 @@
 
 const InitialL1BaseFeeEstimate = 50 * params.GWei
 const InitialL1BaseFeeEstimateInertia = 24
->>>>>>> fe13d856
 
 func InitializeL1PricingState(sto *storage.Storage) error {
 	err := sto.SetByUint64(defaultAggregatorAddressOffset, common.BytesToHash(SequencerAddress.Bytes()))
 	if err != nil {
 		return err
 	}
-<<<<<<< HEAD
-	if err := sto.SetUint64ByUint64(l1GasPriceEstimateInertiaOffset, InitialL1GasPriceEstimateInertia); err != nil {
-		return err
-	}
-	return sto.SetByUint64(l1GasPriceEstimateOffset, common.BigToHash(big.NewInt(50*params.GWei)))
-=======
 	if err := sto.SetUint64ByUint64(l1BaseFeeEstimateInertiaOffset, InitialL1BaseFeeEstimateInertia); err != nil {
 		return err
 	}
 	return sto.SetUint64ByUint64(l1BaseFeeEstimateOffset, InitialL1BaseFeeEstimate)
->>>>>>> fe13d856
 }
 
 func OpenL1PricingState(sto *storage.Storage) *L1PricingState {
 	return &L1PricingState{
 		sto,
 		sto.OpenStorageBackedAddress(defaultAggregatorAddressOffset),
-<<<<<<< HEAD
-		sto.OpenStorageBackedBigInt(l1GasPriceEstimateOffset),
-		sto.OpenStorageBackedUint64(l1GasPriceEstimateInertiaOffset),
-=======
 		sto.OpenStorageBackedBigInt(l1BaseFeeEstimateOffset),
 		sto.OpenStorageBackedUint64(l1BaseFeeEstimateInertiaOffset),
->>>>>>> fe13d856
 		sto.OpenSubStorage(userSpecifiedAggregatorKey),
 		sto.OpenSubStorage(refuseDefaultAggregatorKey),
 		sto.OpenSubStorage(aggregatorFixedChargeKey),
@@ -111,29 +85,16 @@
 	return ps.defaultAggregator.Set(val)
 }
 
-func (ps *L1PricingState) L1GasPriceEstimateWei() (*big.Int, error) {
-	return ps.l1GasPriceEstimate.Get()
-}
-
-<<<<<<< HEAD
-func (ps *L1PricingState) SetL1GasPriceEstimateWei(val *big.Int) error {
-	return ps.l1GasPriceEstimate.Set(val)
-}
-
-func (ps *L1PricingState) UpdateL1GasPriceEstimate(baseFeeWei *big.Int) error {
-	curr, err := ps.L1GasPriceEstimateWei()
-	if err != nil {
-		return err
-	}
-	weight, err := ps.L1GasPriceEstimateInertia()
-=======
+func (ps *L1PricingState) L1BaseFeeEstimateWei() (*big.Int, error) {
+	return ps.l1BaseFeeEstimate.Get()
+}
+
 func (ps *L1PricingState) SetL1BaseFeeEstimateWei(val *big.Int) error {
 	return ps.l1BaseFeeEstimate.Set(val)
 }
 
 func (ps *L1PricingState) UpdateL1BaseFeeEstimate(baseFeeWei *big.Int) error {
 	curr, err := ps.L1BaseFeeEstimateWei()
->>>>>>> fe13d856
 	if err != nil {
 		return err
 	}
@@ -146,8 +107,6 @@
 	memory := new(big.Int).Mul(curr, util.UintToBig(weight))
 	impact := new(big.Int).Add(memory, baseFeeWei)
 	update := new(big.Int).Div(impact, util.UintToBig(weight+1))
-<<<<<<< HEAD
-=======
 
 	return ps.SetL1BaseFeeEstimateWei(update)
 }
@@ -156,21 +115,10 @@
 func (ps *L1PricingState) L1BaseFeeEstimateInertia() (uint64, error) {
 	return ps.l1BaseFeeEstimateInertia.Get()
 }
->>>>>>> fe13d856
 
 // Set how slowly ArbOS updates its estimate of the L1 basefee
 func (ps *L1PricingState) SetL1BaseFeeEstimateInertia(inertia uint64) error {
 	return ps.l1BaseFeeEstimateInertia.Set(inertia)
-}
-
-// Get how slowly ArbOS updates its estimate of the L1 gas price
-func (ps *L1PricingState) L1GasPriceEstimateInertia() (uint64, error) {
-	return ps.l1GasPriceEstimateInertia.Get()
-}
-
-// Set how slowly ArbOS updates its estimate of the L1 gas price
-func (ps *L1PricingState) SetL1GasPriceEstimateInertia(inertia uint64) error {
-	return ps.l1GasPriceEstimateInertia.Set(inertia)
 }
 
 func (ps *L1PricingState) userSpecifiedAggregatorsForAddress(sender common.Address) *addressSet.AddressSet {
@@ -248,7 +196,7 @@
 	if err != nil {
 		return nil, err
 	}
-	price, err := ps.L1GasPriceEstimateWei()
+	price, err := ps.L1BaseFeeEstimateWei()
 	if err != nil {
 		return nil, err
 	}
@@ -309,11 +257,10 @@
 		log.Error("failed to compress tx", "err", err)
 		return
 	}
-<<<<<<< HEAD
 
 	// Approximate the number of l1 bytes needed for this tx
 	l1Bytes := buffer.Len()
-	l1GasPrice, _ := ps.L1GasPriceEstimateWei()
+	l1GasPrice, _ := ps.L1BaseFeeEstimateWei()
 	l1Fee := util.BigMulByUint(l1GasPrice, uint64(l1Bytes))
 
 	// Adjust the price paid by the aggregator's reported improvements due to batching
@@ -322,9 +269,6 @@
 
 	tx.PosterIsReimbursable = true
 	tx.PosterCost = adjustedL1Fee
-=======
-	return ps.aggregatorCompressionRatios.Set(arbos_util.AddressToHash(aggregator), arbos_util.UintToHash(val))
->>>>>>> fe13d856
 }
 
 // Compression ratio is expressed in fixed-point representation.  A value of DataWasNotCompressed corresponds to
@@ -372,7 +316,7 @@
 	// add 5% to protect the aggregator from bad price fluctuation luck
 	dataGas = dataGas * 21 / 20
 
-	price, err := ps.L1GasPriceEstimateWei()
+	price, err := ps.L1BaseFeeEstimateWei()
 	if err != nil {
 		return nil, false, err
 	}
