//
// Copyright 2021, Offchain Labs, Inc. All rights reserved.
//

package arbos

import (
	"math/big"
	"testing"

	"github.com/ethereum/go-ethereum/common"
	"github.com/ethereum/go-ethereum/core/rawdb"
	"github.com/ethereum/go-ethereum/core/state"
	"github.com/offchainlabs/arbstate/arbos/storage"
	"github.com/offchainlabs/arbstate/arbos/util"
)

// Create a memory-backed ArbOS state
<<<<<<< HEAD
func OpenArbosStateForTest() *ArbosState {
	statedb, err := OpenStateDBForTest()
=======
func OpenArbosStateForTest(t *testing.T) *ArbosState {
	raw := rawdb.NewMemoryDatabase()
	db := state.NewDatabase(raw)
	statedb, err := state.New(common.Hash{}, db, nil)
>>>>>>> f992f372
	if err != nil {
		t.Fatal("failed to init empty statedb")
	}
	return OpenArbosState(statedb)
}

func OpenStateDBForTest() (*state.StateDB, error) {
	raw := rawdb.NewMemoryDatabase()
	db := state.NewDatabase(raw)
	return state.New(common.Hash{}, db, nil)
}

func TestStorageOpenFromEmpty(t *testing.T) {
	storage := OpenArbosStateForTest(t)
	_ = storage
}

func TestMemoryBackingEvmStorage(t *testing.T) {
	st := storage.NewMemoryBacked()
	if st.Get(common.Hash{}) != (common.Hash{}) {
		t.Fail()
	}

	loc1 := util.IntToHash(99)
	val1 := util.IntToHash(1351908)

	st.Set(loc1, val1)
	if st.Get(common.Hash{}) != (common.Hash{}) {
		t.Fail()
	}
	if st.Get(loc1) != val1 {
		t.Fail()
	}
}

func TestStorageBackedInt64(t *testing.T) {
	state := OpenArbosStateForTest(t)
	storage := state.backingStorage
	offset := common.BigToHash(big.NewInt(7895463))

	valuesToTry := []int64{0, 7, -7, 56487423567, -7586427647}

	for _, val := range valuesToTry {
		storage.OpenStorageBackedInt64(offset).Set(val)
		res := storage.OpenStorageBackedInt64(offset).Get()
		if val != res {
			t.Fatal(val, res)
		}
	}
}<|MERGE_RESOLUTION|>--- conflicted
+++ resolved
@@ -16,15 +16,10 @@
 )
 
 // Create a memory-backed ArbOS state
-<<<<<<< HEAD
-func OpenArbosStateForTest() *ArbosState {
-	statedb, err := OpenStateDBForTest()
-=======
 func OpenArbosStateForTest(t *testing.T) *ArbosState {
 	raw := rawdb.NewMemoryDatabase()
 	db := state.NewDatabase(raw)
 	statedb, err := state.New(common.Hash{}, db, nil)
->>>>>>> f992f372
 	if err != nil {
 		t.Fatal("failed to init empty statedb")
 	}
