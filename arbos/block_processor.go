--- conflicted
+++ resolved
@@ -139,11 +139,7 @@
 		return nil, nil, err
 	}
 	var batchFetchErr error
-<<<<<<< HEAD
 	txes, err := message.ParseL2Transactions(chainConfig.ChainID, arbState.ArbOSVersion(), func(batchNum uint64, batchHash common.Hash) []byte {
-=======
-	txes, err := ParseL2Transactions(message, chainConfig.ChainID, func(batchNum uint64, batchHash common.Hash) []byte {
->>>>>>> 6d85d4ae
 		data, err := batchFetcher(batchNum)
 		if err != nil {
 			batchFetchErr = err
@@ -202,13 +198,8 @@
 		l1Timestamp:   l1Header.Timestamp,
 	}
 
-<<<<<<< HEAD
 	header := createNewHeader(lastBlockHeader, l1Info, arbState, chainConfig)
 	signer := types.MakeSigner(chainConfig, header.Number)
-=======
-	header := createNewHeader(lastBlockHeader, l1Info, state, chainConfig)
-	signer := types.MakeSigner(chainConfig, header.Number, header.Time)
->>>>>>> 6d85d4ae
 	// Note: blockGasLeft will diverge from the actual gas left during execution in the event of invalid txs,
 	// but it's only used as block-local representation limiting the amount of work done in a block.
 	blockGasLeft, _ := arbState.L2PricingState().PerBlockGasLimit()
@@ -281,25 +272,17 @@
 				return nil, nil, err
 			}
 
-<<<<<<< HEAD
 			if err := hooks.PreTxFilter(chainConfig, header, statedb, arbState, tx, sender); err != nil {
-=======
-			if err = hooks.PreTxFilter(chainConfig, header, statedb, state, tx, options, sender, l1Info); err != nil {
->>>>>>> 6d85d4ae
 				return nil, nil, err
 			}
 
 			if basefee.Sign() > 0 {
 				dataGas = math.MaxUint64
-<<<<<<< HEAD
-				posterCost, _ := arbState.L1PricingState().GetPosterInfo(tx, poster)
-=======
 				brotliCompressionLevel, err := state.BrotliCompressionLevel()
 				if err != nil {
 					return nil, nil, fmt.Errorf("failed to get brotli compression level: %w", err)
 				}
 				posterCost, _ := state.L1PricingState().GetPosterInfo(tx, poster, brotliCompressionLevel)
->>>>>>> 6d85d4ae
 				posterCostInL2Gas := arbmath.BigDiv(posterCost, basefee)
 
 				if posterCostInL2Gas.IsUint64() {
