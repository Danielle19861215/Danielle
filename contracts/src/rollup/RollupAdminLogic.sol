// Copyright 2021-2022, Offchain Labs, Inc.
// For license information, see https://github.com/nitro/blob/master/LICENSE
// SPDX-License-Identifier: BUSL-1.1

pragma solidity ^0.8.0;

import {IRollupAdmin, IRollupUser} from "./IRollupLogic.sol";
import "./RollupCore.sol";
import "../bridge/IOutbox.sol";
import "../bridge/ISequencerInbox.sol";
import "../challenge/IChallengeManager.sol";
import "../libraries/SecondaryLogicUUPSUpgradeable.sol";
import "@openzeppelin/contracts/proxy/beacon/UpgradeableBeacon.sol";

import {NO_CHAL_INDEX} from "../libraries/Constants.sol";

contract RollupAdminLogic is RollupCore, IRollupAdmin, SecondaryLogicUUPSUpgradeable {
    function initialize(Config calldata config, ContractDependencies calldata connectedContracts)
        external
        override
        onlyProxy
        initializer
    {
        rollupDeploymentBlock = block.number;
        bridge = connectedContracts.bridge;
        sequencerInbox = connectedContracts.sequencerInbox;
        connectedContracts.bridge.setDelayedInbox(address(connectedContracts.inbox), true);
        connectedContracts.bridge.setSequencerInbox(address(connectedContracts.sequencerInbox));

        inbox = connectedContracts.inbox;
        outbox = connectedContracts.outbox;
        connectedContracts.bridge.setOutbox(address(connectedContracts.outbox), true);
        rollupEventInbox = connectedContracts.rollupEventInbox;
        connectedContracts.bridge.setDelayedInbox(
            address(connectedContracts.rollupEventInbox),
            true
        );

        connectedContracts.rollupEventInbox.rollupInitialized(config.chainId);
        connectedContracts.sequencerInbox.addSequencerL2Batch(0, "", 1, IGasRefunder(address(0)));

        validatorUtils = connectedContracts.validatorUtils;
        validatorWalletCreator = connectedContracts.validatorWalletCreator;
        challengeManager = connectedContracts.challengeManager;

        Node memory node = createInitialNode();
        initializeCore(node);

        confirmPeriodBlocks = config.confirmPeriodBlocks;
        extraChallengeTimeBlocks = config.extraChallengeTimeBlocks;
        chainId = config.chainId;
        baseStake = config.baseStake;
        wasmModuleRoot = config.wasmModuleRoot;
        // A little over 15 minutes
        minimumAssertionPeriod = 75;

        // the owner can't access the rollup user facet where escrow is redeemable
        require(config.loserStakeEscrow != _getAdmin(), "INVALID_ESCROW_ADMIN");
        // this next check shouldn't be an issue if the owner controls an AdminProxy
        // that accesses the admin facet, but still seems like a good extra precaution
        require(config.loserStakeEscrow != config.owner, "INVALID_ESCROW_OWNER");
        loserStakeEscrow = config.loserStakeEscrow;

        stakeToken = config.stakeToken;

        emit RollupInitialized(config.wasmModuleRoot, config.chainId);
    }

    function createInitialNode() private view returns (Node memory) {
        GlobalState memory emptyGlobalState;
        bytes32 state = RollupLib.stateHashMem(
            RollupLib.ExecutionState(emptyGlobalState, MachineStatus.FINISHED),
            1 // inboxMaxCount - force the first assertion to read a message
        );
        return
            NodeLib.createNode(
                state,
                0, // challenge hash (not challengeable)
                0, // confirm data
                0, // prev node
                uint64(block.number), // deadline block (not challengeable)
                0 // initial node has a node hash of 0
            );
    }

    /**
     * Functions are only to reach this logic contract if the caller is the owner
     * so there is no need for a redundant onlyOwner check
     */

    /**
     * @notice Add a contract authorized to put messages into this rollup's inbox
     * @param _outbox Outbox contract to add
     */
    function setOutbox(IOutbox _outbox) external override {
        outbox = _outbox;
        bridge.setOutbox(address(_outbox), true);
        emit OwnerFunctionCalled(0);
    }

    /**
     * @notice Disable an old outbox from interacting with the bridge
     * @param _outbox Outbox contract to remove
     */
    function removeOldOutbox(address _outbox) external override {
        require(_outbox != address(outbox), "CUR_OUTBOX");
        bridge.setOutbox(_outbox, false);
        emit OwnerFunctionCalled(1);
    }

    /**
     * @notice Enable or disable an inbox contract
     * @param _inbox Inbox contract to add or remove
     * @param _enabled New status of inbox
     */
    function setDelayedInbox(address _inbox, bool _enabled) external override {
        bridge.setDelayedInbox(address(_inbox), _enabled);
        emit OwnerFunctionCalled(2);
    }

    /**
     * @notice Pause interaction with the rollup contract.
     * The time spent paused is not incremented in the rollup's timing for node validation.
     */
    function pause() external override {
        _pause();
        emit OwnerFunctionCalled(3);
    }

    /**
     * @notice Resume interaction with the rollup contract
     */
    function resume() external override {
        _unpause();
        emit OwnerFunctionCalled(4);
    }

    /// @notice allows the admin to upgrade the primary logic contract (ie rollup admin logic, aka this)
    /// @dev this function doesn't revert as this primary logic contract is only
    /// reachable by the proxy's admin
    function _authorizeUpgrade(address newImplementation) internal override {}

    /// @notice allows the admin to upgrade the secondary logic contract (ie rollup user logic)
    /// @dev this function doesn't revert as this primary logic contract is only
    /// reachable by the proxy's admin
    function _authorizeSecondaryUpgrade(address newImplementation) internal override {}

    /**
     * @notice Set the addresses of the validator whitelist
     * @dev It is expected that both arrays are same length, and validator at
     * position i corresponds to the value at position i
     * @param _validator addresses to set in the whitelist
     * @param _val value to set in the whitelist for corresponding address
     */
    function setValidator(address[] calldata _validator, bool[] calldata _val) external override {
        require(_validator.length == _val.length, "WRONG_LENGTH");

        for (uint256 i = 0; i < _validator.length; i++) {
            isValidator[_validator[i]] = _val[i];
        }
        emit OwnerFunctionCalled(6);
    }

    /**
     * @notice Set a new owner address for the rollup
     * @dev it is expected that only the rollup admin can use this facet to set a new owner
     * @param newOwner address of new rollup owner
     */
    function setOwner(address newOwner) external override {
        _changeAdmin(newOwner);
        emit OwnerFunctionCalled(7);
    }

    /**
     * @notice Set minimum assertion period for the rollup
     * @param newPeriod new minimum period for assertions
     */
    function setMinimumAssertionPeriod(uint256 newPeriod) external override {
        minimumAssertionPeriod = newPeriod;
        emit OwnerFunctionCalled(8);
    }

    /**
     * @notice Set number of blocks until a node is considered confirmed
     * @param newConfirmPeriod new number of blocks
     */
    function setConfirmPeriodBlocks(uint64 newConfirmPeriod) external override {
        confirmPeriodBlocks = newConfirmPeriod;
        emit OwnerFunctionCalled(9);
    }

    /**
     * @notice Set number of extra blocks after a challenge
     * @param newExtraTimeBlocks new number of blocks
     */
    function setExtraChallengeTimeBlocks(uint64 newExtraTimeBlocks) external override {
        extraChallengeTimeBlocks = newExtraTimeBlocks;
        emit OwnerFunctionCalled(10);
    }

    /**
     * @notice Set base stake required for an assertion
     * @param newBaseStake minimum amount of stake required
     */
    function setBaseStake(uint256 newBaseStake) external override {
        baseStake = newBaseStake;
        emit OwnerFunctionCalled(12);
    }

    /**
     * @notice Set the token used for stake, where address(0) == eth
     * @dev Before changing the base stake token, you might need to change the
     * implementation of the Rollup User facet!
     * @param newStakeToken address of token used for staking
     */
    function setStakeToken(address newStakeToken) external override whenPaused {
        /*
         * To change the stake token without breaking consistency one would need to:
         * Pause the system, have all stakers remove their funds,
         * update the user logic to handle ERC20s, change the stake token, then resume.
         *
         * Note: To avoid loss of funds stakers must remove their funds and claim all the
         * available withdrawable funds before the system is paused.
         */
        bool expectERC20Support = newStakeToken != address(0);
        // this assumes the rollup isn't its own admin. if needed, instead use a ProxyAdmin by OZ!
        bool actualERC20Support = IRollupUser(address(this)).isERC20Enabled();
        require(actualERC20Support == expectERC20Support, "NO_USER_LOGIC_SUPPORT");
        require(stakerCount() == 0, "NO_ACTIVE_STAKERS");
        require(totalWithdrawableFunds == 0, "NO_PENDING_WITHDRAW");
        stakeToken = newStakeToken;
        emit OwnerFunctionCalled(13);
    }

    /**
     * @notice Upgrades the implementation of a beacon controlled by the rollup
     * @param beacon address of beacon to be upgraded
     * @param newImplementation new address of implementation
     */
    function upgradeBeacon(address beacon, address newImplementation) external override {
        UpgradeableBeacon(beacon).upgradeTo(newImplementation);
        emit OwnerFunctionCalled(20);
    }

    function forceResolveChallenge(address[] calldata stakerA, address[] calldata stakerB)
        external
        override
        whenPaused
    {
        require(stakerA.length == stakerB.length, "WRONG_LENGTH");
        for (uint256 i = 0; i < stakerA.length; i++) {
            uint64 chall = inChallenge(stakerA[i], stakerB[i]);

            require(chall != NO_CHAL_INDEX, "NOT_IN_CHALL");
            clearChallenge(stakerA[i]);
            clearChallenge(stakerB[i]);
            challengeManager.clearChallenge(chall);
        }
        emit OwnerFunctionCalled(21);
    }

    function forceRefundStaker(address[] calldata staker) external override whenPaused {
        for (uint256 i = 0; i < staker.length; i++) {
            reduceStakeTo(staker[i], 0);
            turnIntoZombie(staker[i]);
        }
        emit OwnerFunctionCalled(22);
    }

    function forceCreateNode(
        uint64 prevNode,
        uint256 prevNodeInboxMaxCount,
        RollupLib.Assertion calldata assertion,
        bytes32 expectedNodeHash
    ) external override whenPaused {
        require(prevNode == latestConfirmed(), "ONLY_LATEST_CONFIRMED");

        createNewNode(assertion, prevNode, prevNodeInboxMaxCount, expectedNodeHash);

        emit OwnerFunctionCalled(23);
    }

    function forceConfirmNode(
        uint64 nodeNum,
        bytes32 blockHash,
        bytes32 sendRoot
    ) external override whenPaused {
        // this skips deadline, staker and zombie validation
        confirmNode(nodeNum, blockHash, sendRoot);
        emit OwnerFunctionCalled(24);
    }

    function setLoserStakeEscrow(address newLoserStakerEscrow) external override {
        // escrow holder can't be proxy admin, since escrow is only redeemable through
        // the primary user logic contract
        require(newLoserStakerEscrow != _getAdmin(), "INVALID_ESCROW");
        loserStakeEscrow = newLoserStakerEscrow;
        emit OwnerFunctionCalled(25);
    }

    /**
     * @notice Set the proving WASM module root
     * @param newWasmModuleRoot new module root
     */
    function setWasmModuleRoot(bytes32 newWasmModuleRoot) external override {
        wasmModuleRoot = newWasmModuleRoot;
        emit OwnerFunctionCalled(26);
    }

    /**
     * @notice set a new sequencer inbox contract
     * @param _sequencerInbox new address of sequencer inbox
     */
    function setSequencerInbox(address _sequencerInbox) external override {
        bridge.setSequencerInbox(_sequencerInbox);
        emit OwnerFunctionCalled(27);
    }

    /**
     * @notice sets the rollup's inbox reference. Does not update the bridge's view.
     * @param newInbox new address of inbox
     */
    function setInbox(IInbox newInbox) external {
        inbox = newInbox;
        emit OwnerFunctionCalled(28);
    }

<<<<<<< HEAD
    function createNitroMigrationGenesis(uint64 genesisBlockNumber, bytes32 genesisBlockHash)
        external
        whenPaused
    {
        require(latestNodeCreated() == 0, "NON_GENESIS_NODES_EXIST");
        bytes32[2] memory newStateBytes32;
        newStateBytes32[0] = genesisBlockHash;
        uint64[2] memory newStateU64;
        newStateU64[0] = 1;
        GlobalState memory emptyGlobalState;
        RollupLib.Assertion memory assertion = RollupLib.Assertion({
            beforeState: RollupLib.ExecutionState({
                globalState: emptyGlobalState,
                machineStatus: MachineStatus.FINISHED
            }),
            afterState: RollupLib.ExecutionState({
                globalState: GlobalState({bytes32Vals: newStateBytes32, u64Vals: newStateU64}),
                machineStatus: MachineStatus.FINISHED
            }),
            numBlocks: genesisBlockNumber + 1
        });
        // TODO: hacky workaround for the createNewNode assertion argument being in calldata
        address prevAdmin = _getAdmin();
        _changeAdmin(address(this));
        this.forceCreateNode(0, 1, assertion, bytes32(0));
        _changeAdmin(prevAdmin);
        confirmNode(1, genesisBlockHash, bytes32(0));
=======
    function createNitroMigrationGenesis(RollupLib.Assertion calldata assertion)
        external
        whenPaused
    {
        bytes32 expectedSendRoot = bytes32(0);
        uint64 expectedInboxCount = 1;

        require(latestNodeCreated() == 0, "NON_GENESIS_NODES_EXIST");
        require(GlobalStateLib.isEmpty(assertion.beforeState.globalState), "NOT_EMPTY_BEFORE");
        require(
            assertion.beforeState.machineStatus == MachineStatus.FINISHED,
            "BEFORE_MACHINE_NOT_FINISHED"
        );
        // accessors such as state.getSendRoot not available for calldata structs, only memory
        require(
            assertion.afterState.globalState.bytes32Vals[1] == expectedSendRoot,
            "NOT_ZERO_SENDROOT"
        );
        require(
            assertion.afterState.globalState.u64Vals[0] == expectedInboxCount,
            "INBOX_NOT_AT_ONE"
        );
        require(assertion.afterState.globalState.u64Vals[1] == 0, "POSITION_IN_MESSAGE_NOT_ZERO");
        require(
            assertion.afterState.machineStatus == MachineStatus.FINISHED,
            "AFTER_MACHINE_NOT_FINISHED"
        );
        bytes32 genesisBlockHash = assertion.afterState.globalState.bytes32Vals[0];
        createNewNode(assertion, 0, expectedInboxCount, bytes32(0));
        confirmNode(1, genesisBlockHash, expectedSendRoot);
>>>>>>> 58ce764b
        emit OwnerFunctionCalled(29);
    }
}<|MERGE_RESOLUTION|>--- conflicted
+++ resolved
@@ -325,35 +325,6 @@
         emit OwnerFunctionCalled(28);
     }
 
-<<<<<<< HEAD
-    function createNitroMigrationGenesis(uint64 genesisBlockNumber, bytes32 genesisBlockHash)
-        external
-        whenPaused
-    {
-        require(latestNodeCreated() == 0, "NON_GENESIS_NODES_EXIST");
-        bytes32[2] memory newStateBytes32;
-        newStateBytes32[0] = genesisBlockHash;
-        uint64[2] memory newStateU64;
-        newStateU64[0] = 1;
-        GlobalState memory emptyGlobalState;
-        RollupLib.Assertion memory assertion = RollupLib.Assertion({
-            beforeState: RollupLib.ExecutionState({
-                globalState: emptyGlobalState,
-                machineStatus: MachineStatus.FINISHED
-            }),
-            afterState: RollupLib.ExecutionState({
-                globalState: GlobalState({bytes32Vals: newStateBytes32, u64Vals: newStateU64}),
-                machineStatus: MachineStatus.FINISHED
-            }),
-            numBlocks: genesisBlockNumber + 1
-        });
-        // TODO: hacky workaround for the createNewNode assertion argument being in calldata
-        address prevAdmin = _getAdmin();
-        _changeAdmin(address(this));
-        this.forceCreateNode(0, 1, assertion, bytes32(0));
-        _changeAdmin(prevAdmin);
-        confirmNode(1, genesisBlockHash, bytes32(0));
-=======
     function createNitroMigrationGenesis(RollupLib.Assertion calldata assertion)
         external
         whenPaused
@@ -384,7 +355,6 @@
         bytes32 genesisBlockHash = assertion.afterState.globalState.bytes32Vals[0];
         createNewNode(assertion, 0, expectedInboxCount, bytes32(0));
         confirmNode(1, genesisBlockHash, expectedSendRoot);
->>>>>>> 58ce764b
         emit OwnerFunctionCalled(29);
     }
 }