// Copyright 2021-2022, Offchain Labs, Inc.
// For license information, see https://github.com/nitro/blob/master/LICENSE

package das

import (
	"context"
	"encoding/binary"
	"errors"
	"fmt"
	"math"
	"time"

	"github.com/ethereum/go-ethereum/common"
	"github.com/ethereum/go-ethereum/ethclient"
	"github.com/ethereum/go-ethereum/log"
	flag "github.com/spf13/pflag"

	"github.com/offchainlabs/nitro/arbstate"
	"github.com/offchainlabs/nitro/blsSignatures"
)

type DataAvailabilityServiceWriter interface {
	// Requests that the message be stored until timeout (UTC time in unix epoch seconds).
	Store(ctx context.Context, message []byte, timeout uint64, sig []byte) (*arbstate.DataAvailabilityCertificate, error)
}

type DataAvailabilityService interface {
	arbstate.DataAvailabilityReader
	DataAvailabilityServiceWriter
	fmt.Stringer
}

type DataAvailabilityConfig struct {
	Enable bool `koanf:"enable"`

	RequestTimeout time.Duration `koanf:"request-timeout"`

	LocalCacheConfig BigCacheConfig `koanf:"local-cache"`
	RedisCacheConfig RedisConfig    `koanf:"redis-cache"`

	LocalDBStorageConfig   LocalDBStorageConfig   `koanf:"local-db-storage"`
	LocalFileStorageConfig LocalFileStorageConfig `koanf:"local-file-storage"`
	S3StorageServiceConfig S3StorageServiceConfig `koanf:"s3-storage"`

	KeyConfig KeyConfig `koanf:"key"`

	AggregatorConfig              AggregatorConfig              `koanf:"rpc-aggregator"`
	RestfulClientAggregatorConfig RestfulClientAggregatorConfig `koanf:"rest-aggregator"`

	L1NodeURL             string `koanf:"l1-node-url"`
	L1ConnectionAttempts  int    `koanf:"l1-connection-attempts"`
	SequencerInboxAddress string `koanf:"sequencer-inbox-address"`

<<<<<<< HEAD
	PanicOnError bool `koanf:"panic-on-error"`
=======
	PanicOnError             bool `koanf:"panic-on-error"`
	DisableSignatureChecking bool `koanf:"disable-signature-checking"`
>>>>>>> 1e2bd420
}

var DefaultDataAvailabilityConfig = DataAvailabilityConfig{
	RequestTimeout:                5 * time.Second,
	Enable:                        false,
	RestfulClientAggregatorConfig: DefaultRestfulClientAggregatorConfig,
<<<<<<< HEAD
=======
	L1ConnectionAttempts:          15,
>>>>>>> 1e2bd420
	PanicOnError:                  false,
}

func OptionalAddressFromString(s string) (*common.Address, error) {
	if s == "none" {
		return nil, nil
	}
	if s == "" {
		return nil, errors.New("must provide address for signer or specify 'none'")
	}
	if !common.IsHexAddress(s) {
		return nil, fmt.Errorf("invalid address for signer: %v", s)
	}
	addr := common.HexToAddress(s)
	return &addr, nil
}

func DataAvailabilityConfigAddOptions(prefix string, f *flag.FlagSet) {
	f.Bool(prefix+".enable", DefaultDataAvailabilityConfig.Enable, "enable Anytrust Data Availability mode")
<<<<<<< HEAD
	f.Bool(prefix+".panic-on-error", DefaultDataAvailabilityConfig.PanicOnError, "whether the Data Availability Service should fail fast on errors (not recommended)")
=======
	f.Bool(prefix+".panic-on-error", DefaultDataAvailabilityConfig.PanicOnError, "whether the Data Availability Service should fail immediately on errors (not recommended)")
	f.Bool(prefix+".disable-signature-checking", DefaultDataAvailabilityConfig.DisableSignatureChecking, "disables signature checking on Data Availability Store requests (DANGEROUS, FOR TESTING ONLY)")
>>>>>>> 1e2bd420

	f.Duration(prefix+".request-timeout", DefaultDataAvailabilityConfig.RequestTimeout, "Data Availability Service request timeout duration")

	// Cache options
	BigCacheConfigAddOptions(prefix+".local-cache", f)
	RedisConfigAddOptions(prefix+".redis-cache", f)

	// Storage options
	LocalDBStorageConfigAddOptions(prefix+".local-db-storage", f)
	LocalFileStorageConfigAddOptions(prefix+".local-file-storage", f)
	S3ConfigAddOptions(prefix+".s3-storage", f)

	// Key config for storage
	KeyConfigAddOptions(prefix+".key", f)

	// Aggregator options
	AggregatorConfigAddOptions(prefix+".rpc-aggregator", f)
	RestfulClientAggregatorConfigAddOptions(prefix+".rest-aggregator", f)

	f.String(prefix+".l1-node-url", DefaultDataAvailabilityConfig.L1NodeURL, "URL for L1 node, only used in standalone daserver; when running as part of a node that node's L1 configuration is used")
	f.Int(prefix+".l1-connection-attempts", DefaultDataAvailabilityConfig.L1ConnectionAttempts, "layer 1 RPC connection attempts (spaced out at least 1 second per attempt, 0 to retry infinitely), only used in standalone daserver; when running as part of a node that node's L1 configuration is used")
	f.String(prefix+".sequencer-inbox-address", DefaultDataAvailabilityConfig.SequencerInboxAddress, "L1 address of SequencerInbox contract")
}

func Serialize(c *arbstate.DataAvailabilityCertificate) []byte {

	flags := arbstate.DASMessageHeaderFlag
	if c.Version != 0 {
		flags |= arbstate.TreeDASMessageHeaderFlag
	}

	buf := make([]byte, 0)
	buf = append(buf, flags)
	buf = append(buf, c.KeysetHash[:]...)
	buf = append(buf, c.SerializeSignableFields()...)

	var intData [8]byte
	binary.BigEndian.PutUint64(intData[:], c.SignersMask)
	buf = append(buf, intData[:]...)

	return append(buf, blsSignatures.SignatureToBytes(c.Sig)...)
}

func GetL1Client(ctx context.Context, maxConnectionAttempts int, l1URL string) (*ethclient.Client, error) {
	if maxConnectionAttempts <= 0 {
		maxConnectionAttempts = math.MaxInt
	}
	var l1Client *ethclient.Client
	var err error
	for i := 1; i <= maxConnectionAttempts; i++ {
		l1Client, err = ethclient.DialContext(ctx, l1URL)
		if err == nil {
			return l1Client, nil
		}
		log.Warn("error connecting to L1", "err", err)

		timer := time.NewTimer(time.Second * 1)
		select {
		case <-ctx.Done():
			timer.Stop()
			return nil, errors.New("aborting startup")
		case <-timer.C:
		}
	}
	return nil, err
}<|MERGE_RESOLUTION|>--- conflicted
+++ resolved
@@ -52,22 +52,15 @@
 	L1ConnectionAttempts  int    `koanf:"l1-connection-attempts"`
 	SequencerInboxAddress string `koanf:"sequencer-inbox-address"`
 
-<<<<<<< HEAD
-	PanicOnError bool `koanf:"panic-on-error"`
-=======
 	PanicOnError             bool `koanf:"panic-on-error"`
 	DisableSignatureChecking bool `koanf:"disable-signature-checking"`
->>>>>>> 1e2bd420
 }
 
 var DefaultDataAvailabilityConfig = DataAvailabilityConfig{
 	RequestTimeout:                5 * time.Second,
 	Enable:                        false,
 	RestfulClientAggregatorConfig: DefaultRestfulClientAggregatorConfig,
-<<<<<<< HEAD
-=======
 	L1ConnectionAttempts:          15,
->>>>>>> 1e2bd420
 	PanicOnError:                  false,
 }
 
@@ -87,12 +80,8 @@
 
 func DataAvailabilityConfigAddOptions(prefix string, f *flag.FlagSet) {
 	f.Bool(prefix+".enable", DefaultDataAvailabilityConfig.Enable, "enable Anytrust Data Availability mode")
-<<<<<<< HEAD
-	f.Bool(prefix+".panic-on-error", DefaultDataAvailabilityConfig.PanicOnError, "whether the Data Availability Service should fail fast on errors (not recommended)")
-=======
 	f.Bool(prefix+".panic-on-error", DefaultDataAvailabilityConfig.PanicOnError, "whether the Data Availability Service should fail immediately on errors (not recommended)")
 	f.Bool(prefix+".disable-signature-checking", DefaultDataAvailabilityConfig.DisableSignatureChecking, "disables signature checking on Data Availability Store requests (DANGEROUS, FOR TESTING ONLY)")
->>>>>>> 1e2bd420
 
 	f.Duration(prefix+".request-timeout", DefaultDataAvailabilityConfig.RequestTimeout, "Data Availability Service request timeout duration")
 
