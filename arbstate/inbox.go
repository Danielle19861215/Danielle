--- conflicted
+++ resolved
@@ -302,160 +302,4 @@
 
 func (r *inboxMultiplexer) DelayedMessagesRead() uint64 {
 	return r.delayedMessagesRead
-<<<<<<< HEAD
-}
-
-type SimpleInboxBackend struct {
-	seqPosition      uint64
-	seqInbox         [][]byte
-	delayedPosition  uint64
-	delayedInbox     [][]byte
-	posWithinMessage uint64
-}
-
-func NewSimpleInboxBackend(seqPosition, delayedPosition uint64) *SimpleInboxBackend {
-	return &SimpleInboxBackend{
-		seqPosition:     seqPosition,
-		delayedPosition: delayedPosition,
-	}
-}
-func (b *SimpleInboxBackend) PeekSequencerInbox() []byte {
-	if len(b.seqInbox) == 0 {
-		return []byte{}
-	}
-	return b.seqInbox[0]
-}
-
-func (b *SimpleInboxBackend) GetSequencerInboxPosition() uint64 {
-	return b.seqPosition
-}
-
-func (b *SimpleInboxBackend) AdvanceSequencerInbox() {
-	if len(b.seqInbox) == 0 {
-		panic("trying to advance empty sequencer inbox")
-	}
-	b.seqPosition += 1
-	b.seqInbox = b.seqInbox[1:]
-}
-
-func (b *SimpleInboxBackend) GetPositionWithinMessage() uint64 {
-	return b.posWithinMessage
-}
-
-func (b *SimpleInboxBackend) SetPositionWithinMessage(pos uint64) {
-	b.posWithinMessage = pos
-}
-
-func (b *SimpleInboxBackend) ReadDelayedInbox(seqNum uint64) []byte {
-	msgOffset := int(seqNum - b.delayedPosition) //TODO: check that cast
-	if msgOffset != 0 && msgOffset != 1 {
-		panic("trying to read delayed inbox with bad offset")
-	}
-	if msgOffset >= len(b.delayedInbox) {
-		panic("trying to access non-existing delayed-inbox")
-	}
-	msgRead := b.delayedInbox[msgOffset]
-	if msgOffset > 0 {
-		b.delayedInbox = b.delayedInbox[msgOffset:]
-	}
-	return msgRead
-}
-
-func (b *SimpleInboxBackend) EnqueueDelayed(msg []byte) {
-	b.delayedInbox = append(b.delayedInbox, msg)
-}
-
-func (b *SimpleInboxBackend) EnqueueSequencer(msg []byte) {
-	b.seqInbox = append(b.seqInbox, msg)
-}
-
-type InboxWrapper struct {
-	inbox           *SimpleInboxBackend
-	multiplexer     InboxMultiplexer
-	statedb         *state.StateDB
-	lastBlockHeader *types.Header
-	chainContext    core.ChainContext
-}
-
-func NewInboxWrapper(statedb *state.StateDB, lastBlockHeader *types.Header, chainContext core.ChainContext) *InboxWrapper {
-	var delayedMessagesRead uint64
-	if lastBlockHeader != nil {
-		delayedMessagesRead = lastBlockHeader.Nonce.Uint64()
-	}
-
-	inbox := NewSimpleInboxBackend(0, delayedMessagesRead)
-	multiplexer := NewInboxMultiplexer(inbox, delayedMessagesRead)
-
-	return &InboxWrapper{
-		inbox:           inbox,
-		multiplexer:     multiplexer,
-		statedb:         statedb,
-		lastBlockHeader: lastBlockHeader,
-		chainContext:    chainContext,
-	}
-}
-
-//TODO: we should handle a case where we won't close the block
-func (w *InboxWrapper) BuildBlock(force bool) (*types.Block, types.Receipts, *state.StateDB) {
-	if len(w.inbox.PeekSequencerInbox()) == 0 {
-		return nil, types.Receipts{}, w.statedb
-	}
-	var shouldEndBlock bool
-	blockBuilder := arbos.NewBlockBuilder(w.statedb, w.lastBlockHeader, w.chainContext)
-	for len(w.inbox.PeekSequencerInbox()) > 0 {
-		var message *arbos.L1IncomingMessage
-		var err error
-		message, shouldEndBlock, err = w.multiplexer.Peek()
-		if err != nil {
-			log.Warn("error parsing inbox message: %v", err)
-			w.multiplexer.Advance()
-			continue
-		}
-		segment, err := arbos.IncomingMessageToSegment(message, chainId)
-		if err != nil {
-			log.Warn("error parsing incoming message: %v", err)
-			w.multiplexer.Advance()
-			continue
-		}
-		// Always passes if the block is empty
-		if !blockBuilder.ShouldAddMessage(segment) {
-			break
-		}
-		w.multiplexer.Advance()
-		blockBuilder.AddMessage(segment)
-		if shouldEndBlock {
-			break
-		}
-	}
-	block, reciepts, statedb := blockBuilder.ConstructBlock(w.multiplexer.DelayedMessagesRead())
-	if block != nil {
-		w.lastBlockHeader = block.Header()
-		w.statedb = statedb
-	}
-	return block, reciepts, statedb
-}
-
-func (w *InboxWrapper) EnqueueSequencerTx(tx *types.Transaction) error {
-	var buf bytes.Buffer
-	err := tx.EncodeRLP(&buf)
-	if err != nil {
-		return err
-	}
-	l2msg := []byte{segmentKindL2Message, arbos.L2MessageKind_SignedTx}
-	l2msg = append(l2msg, buf.Bytes()...)
-
-	seqMsg := sequencerMessage{
-		minTimestamp:         0,
-		maxTimestamp:         0xffffffffffffffff,
-		minL1Block:           0,
-		maxL1Block:           0xffffffffffffffff,
-		afterDelayedMessages: 0,
-		segments:             [][]byte{l2msg},
-	}
-
-	seqEncoded := seqMsg.Encode()
-	w.inbox.EnqueueSequencer(seqEncoded)
-	return nil
-=======
->>>>>>> 93d33e04
 }